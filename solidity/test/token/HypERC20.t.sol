--- conflicted
+++ resolved
@@ -444,8 +444,6 @@
     }
 }
 
-<<<<<<< HEAD
-=======
 contract HypXERC20LockboxTest is HypTokenTest {
     using TypeCasts for address;
     HypXERC20Lockbox internal xerc20Lockbox;
@@ -520,7 +518,6 @@
     }
 }
 
->>>>>>> acaa22cd
 contract HypFiatTokenTest is HypTokenTest {
     using TypeCasts for address;
     HypFiatToken internal fiatToken;
