import { confirm } from '@inquirer/prompts';
import { BigNumber, ethers } from 'ethers';
import 'fuels';

import {
  ChainMap,
  ChainMetadata,
  ChainName,
  IsmConfig,
  MultisigConfig,
  getLocalProvider,
} from '@hyperlane-xyz/sdk';
import { Address, ProtocolType } from '@hyperlane-xyz/utils';

import { parseIsmConfig } from '../config/ism.js';
import { CommandContext, WriteCommandContext } from '../context/types.js';
import {
  log,
  logBlue,
  logGray,
  logGreen,
  logPink,
  logTable,
} from '../logger.js';
import { nativeBalancesAreSufficient } from '../utils/balances.js';
import { ENV } from '../utils/env.js';
import { assertSigner } from '../utils/keys.js';

import { completeDryRun } from './dry-run.js';

export async function runPreflightChecksForChains({
  context,
  chains,
  minGas,
  chainsToGasCheck,
}: {
  context: WriteCommandContext;
  chains: ChainName[];
  minGas: string;
  // Chains for which to assert a native balance
  // Defaults to all chains if not specified
  chainsToGasCheck?: ChainName[];
}) {
  log('Running pre-flight checks for chains...');
<<<<<<< HEAD
  const { multiProvider, multiProtocolProvider } = context;

  if (!chains?.length) throw new Error('Empty chain selection');
  for (const chain of chains) {
    const chainProtocol = context.chainMetadata[chain].protocol;
    switch (chainProtocol) {
      case ProtocolType.Ethereum: {
        const metadata = multiProvider.tryGetChainMetadata(chain);
        if (!metadata) throw new Error(`No chain config found for ${chain}`);
        if (metadata.protocol !== ProtocolType.Ethereum)
          throw new Error('Invalid metadata protocol');
        const signer = multiProvider.getSigner(chain);
        assertSigner(signer);
        logGreen(`✅ ${chain} signer is valid`);

        break;
      }
      case ProtocolType.Fuel: {
        const metadata = multiProtocolProvider?.tryGetChainMetadata(chain);
        if (!metadata) throw new Error(`No chain config found for ${chain}`);
        if (metadata.protocol !== ProtocolType.Fuel)
          throw new Error('Invalid metadata protocol');

        const signer = await multiProtocolProvider?.getSigner(
          chainProtocol,
          chain,
        );
        logGreen(`signer type: ${typeof signer}`);
        if (signer) assertSigner(signer);
        logGreen(`✅ ${chain} signer is valid`);

        break;
      }
      default:
        throw new Error(`Unsupported protocol: ${chainProtocol}`);
    }
=======
  const { multiProvider, skipConfirmation } = context;

  if (!chains?.length) throw new Error('Empty chain selection');
  for (const chain of chains) {
    const metadata = multiProvider.tryGetChainMetadata(chain);
    if (!metadata) throw new Error(`No chain config found for ${chain}`);
    if (metadata.protocol !== ProtocolType.Ethereum)
      throw new Error('Only Ethereum chains are supported for now');
    const signer = multiProvider.getSigner(chain);
    assertSigner(signer);
    logGreen(`✅ ${metadata.displayName ?? chain} signer is valid`);
>>>>>>> 5f9a7c8c
  }
  logGreen('✅ Chains are valid');

  await nativeBalancesAreSufficient(
    multiProvider,
    chainsToGasCheck ?? chains,
    minGas,
    skipConfirmation,
  );
}

export async function runDeployPlanStep({
  context,
  chain,
}: {
  context: WriteCommandContext;
  chain: ChainName;
}) {
  const {
    chainMetadata: chainMetadataMap,
    multiProvider,
    skipConfirmation,
  } = context;

  const address = await multiProvider.getSigner(chain).getAddress();

  logBlue('\nDeployment plan');
  logGray('===============');
  log(`Transaction signer and owner of new contracts: ${address}`);
  log(`Deploying core contracts to network: ${chain}`);
  const transformedChainMetadata = transformChainMetadataForDisplay(
    chainMetadataMap[chain],
  );
  logTable(transformedChainMetadata);
  log(
    `Note: There are several contracts required for each chain, but contracts in your provided registries will be skipped.`,
  );

  if (skipConfirmation) return;
  await confirmExistingMailbox(context, chain);
  const isConfirmed = await confirm({
    message: 'Is this deployment plan correct?',
  });
  if (!isConfirmed) throw new Error('Deployment cancelled');
}

async function confirmExistingMailbox(
  context: CommandContext,
  chain: ChainName,
) {
  const addresses = await context.registry.getChainAddresses(chain);
  if (addresses?.mailbox) {
    const isConfirmed = await confirm({
      message: `Mailbox already exists at ${addresses.mailbox}. Are you sure you want to deploy a new mailbox and overwrite existing registry artifacts?`,
      default: false,
    });

    if (!isConfirmed) {
      throw Error('Deployment cancelled');
    }
  }
}

// from parsed types
export function isISMConfig(
  config: ChainMap<MultisigConfig> | ChainMap<IsmConfig>,
): boolean {
  return Object.values(config).some((c) => 'type' in c);
}

// directly from filepath
export function isZODISMConfig(filepath: string): boolean {
  return parseIsmConfig(filepath).success;
}

export async function prepareDeploy(
  context: WriteCommandContext,
  userAddress: Address | null,
  chains: ChainName[],
): Promise<Record<string, BigNumber>> {
  const { multiProvider, isDryRun, multiProtocolProvider } = context;
  const initialBalances: Record<string, BigNumber> = {};

  await Promise.all(
    chains.map(async (chain: ChainName) => {
      const chainProtocol = context.chainMetadata[chain].protocol;

      switch (chainProtocol) {
        case ProtocolType.Ethereum: {
          const provider = isDryRun
            ? getLocalProvider(ENV.ANVIL_IP_ADDR, ENV.ANVIL_PORT)
            : multiProvider.getProvider(chain);

          const address =
            userAddress ?? (await multiProvider.getSigner(chain).getAddress());
          const currentBalance = await provider.getBalance(address);
          initialBalances[chain] = currentBalance;

          break;
        }
        case ProtocolType.Fuel: {
          const provider = await multiProtocolProvider.getFuelProvider(chain);
          const address =
            userAddress ??
            (await multiProtocolProvider.getSigner(chainProtocol, chain))
              .address;
          const baseAsset = provider.getBaseAssetId();
          const currentBalance = await provider.getBalance(address, baseAsset);
          initialBalances[chain] = BigNumber.from(currentBalance.toString());
          break;
        }
        default:
          throw new Error(`Unsupported protocol: ${chainProtocol}`);
      }
    }),
  );
  return initialBalances;
}

export async function completeDeploy(
  context: WriteCommandContext,
  command: string,
  initialBalances: Record<string, BigNumber>,
  userAddress: Address | null,
  chains: ChainName[],
) {
  const { multiProvider, isDryRun } = context;
  if (chains.length > 0) logPink(`⛽️ Gas Usage Statistics`);
  for (const chain of chains) {
    const provider = isDryRun
      ? getLocalProvider(ENV.ANVIL_IP_ADDR, ENV.ANVIL_PORT)
      : multiProvider.getProvider(chain);
    const address =
      userAddress ?? (await multiProvider.getSigner(chain).getAddress());
    const currentBalance = await provider.getBalance(address);
    const balanceDelta = initialBalances[chain].sub(currentBalance);
    if (isDryRun && balanceDelta.lt(0)) break;
    logPink(
      `\t- Gas required for ${command} ${
        isDryRun ? 'dry-run' : 'deploy'
      } on ${chain}: ${ethers.utils.formatEther(balanceDelta)} ${
        multiProvider.getChainMetadata(chain).nativeToken?.symbol ?? 'ETH'
      }`,
    );
  }

  if (isDryRun) await completeDryRun(command);
}

function transformChainMetadataForDisplay(chainMetadata: ChainMetadata) {
  return {
    Name: chainMetadata.name,
    'Display Name': chainMetadata.displayName,
    'Chain ID': chainMetadata.chainId,
    'Domain ID': chainMetadata.domainId,
    Protocol: chainMetadata.protocol,
    'JSON RPC URL': chainMetadata.rpcUrls[0].http,
    'Native Token: Symbol': chainMetadata.nativeToken?.symbol,
    'Native Token: Name': chainMetadata.nativeToken?.name,
    'Native Token: Decimals': chainMetadata.nativeToken?.decimals,
  };
}<|MERGE_RESOLUTION|>--- conflicted
+++ resolved
@@ -42,8 +42,7 @@
   chainsToGasCheck?: ChainName[];
 }) {
   log('Running pre-flight checks for chains...');
-<<<<<<< HEAD
-  const { multiProvider, multiProtocolProvider } = context;
+  const { multiProvider, skipConfirmation, multiProtocolProvider } = context;
 
   if (!chains?.length) throw new Error('Empty chain selection');
   for (const chain of chains) {
@@ -56,7 +55,7 @@
           throw new Error('Invalid metadata protocol');
         const signer = multiProvider.getSigner(chain);
         assertSigner(signer);
-        logGreen(`✅ ${chain} signer is valid`);
+        logGreen(`✅ ${metadata.displayName ?? chain} signer is valid`);
 
         break;
       }
@@ -79,21 +78,7 @@
       default:
         throw new Error(`Unsupported protocol: ${chainProtocol}`);
     }
-=======
-  const { multiProvider, skipConfirmation } = context;
-
-  if (!chains?.length) throw new Error('Empty chain selection');
-  for (const chain of chains) {
-    const metadata = multiProvider.tryGetChainMetadata(chain);
-    if (!metadata) throw new Error(`No chain config found for ${chain}`);
-    if (metadata.protocol !== ProtocolType.Ethereum)
-      throw new Error('Only Ethereum chains are supported for now');
-    const signer = multiProvider.getSigner(chain);
-    assertSigner(signer);
-    logGreen(`✅ ${metadata.displayName ?? chain} signer is valid`);
->>>>>>> 5f9a7c8c
   }
-  logGreen('✅ Chains are valid');
 
   await nativeBalancesAreSufficient(
     multiProvider,
@@ -101,6 +86,7 @@
     minGas,
     skipConfirmation,
   );
+  logGreen('✅ Chains are valid');
 }
 
 export async function runDeployPlanStep({
