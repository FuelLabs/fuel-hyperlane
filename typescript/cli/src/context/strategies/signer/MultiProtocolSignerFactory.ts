import { password } from '@inquirer/prompts';
import { Signer, Wallet } from 'ethers';
<<<<<<< HEAD
import { Wallet as FuelWallet } from 'fuels';
=======
import { Wallet as ZKSyncWallet } from 'zksync-ethers';
>>>>>>> 5f9a7c8c

import {
  ChainName,
  ChainSubmissionStrategy,
  ChainTechnicalStack,
  MultiProvider,
  TxSubmitterType,
} from '@hyperlane-xyz/sdk';
import { ProtocolType } from '@hyperlane-xyz/utils';

import {
  BaseMultiProtocolSigner,
  IMultiProtocolSigner,
  SignerConfig,
} from './BaseMultiProtocolSigner.js';

export class MultiProtocolSignerFactory {
  static getSignerStrategy(
    chain: ChainName,
    strategyConfig: ChainSubmissionStrategy,
    multiProvider: MultiProvider,
  ): IMultiProtocolSigner {
    const { protocol, technicalStack } = multiProvider.getChainMetadata(chain);

    switch (protocol) {
      case ProtocolType.Ethereum:
        if (technicalStack === ChainTechnicalStack.ZkSync)
          return new ZKSyncSignerStrategy(strategyConfig);
        return new EthereumSignerStrategy(strategyConfig);
      case ProtocolType.Fuel:
        return new FuelSignerStrategy(strategyConfig);
      default:
        throw new Error(`Unsupported protocol: ${protocol}`);
    }
  }
}

class EthereumSignerStrategy extends BaseMultiProtocolSigner {
  async getSignerConfig(chain: ChainName): Promise<SignerConfig> {
    const submitter = this.config[chain]?.submitter as {
      type: TxSubmitterType.JSON_RPC;
      privateKey?: string;
    };

    const privateKey =
      submitter?.privateKey ??
      (await password({
        message: `Please enter the private key for chain ${chain}`,
      }));

    return { privateKey };
  }

  getSigner(config: SignerConfig): Signer {
    return new Wallet(config.privateKey);
  }
}

// 99% overlap with EthereumSignerStrategy for the sake of keeping MultiProtocolSignerFactory clean
class ZKSyncSignerStrategy extends BaseMultiProtocolSigner {
  async getSignerConfig(chain: ChainName): Promise<SignerConfig> {
    const submitter = this.config[chain]?.submitter as {
      privateKey?: string;
    };

    const privateKey =
      submitter?.privateKey ??
      (await password({
        message: `Please enter the private key for chain ${chain}`,
      }));

    return { privateKey };
  }

  getSigner(config: SignerConfig): Signer {
    return new ZKSyncWallet(config.privateKey);
  }
}

class FuelSignerStrategy extends BaseMultiProtocolSigner {
  async getSignerConfig(chain: ChainName): Promise<SignerConfig> {
    const submitter = this.config[chain]?.submitter as {
      privateKey?: string;
    };

    const privateKey =
      submitter?.privateKey ??
      (await password({
        message: `Please enter the private key for chain ${chain}`,
      }));

    return { privateKey };
  }

  getSigner(config: SignerConfig): FuelWallet {
    return new Wallet(config.privateKey);
  }
}<|MERGE_RESOLUTION|>--- conflicted
+++ resolved
@@ -1,10 +1,7 @@
 import { password } from '@inquirer/prompts';
 import { Signer, Wallet } from 'ethers';
-<<<<<<< HEAD
 import { Wallet as FuelWallet } from 'fuels';
-=======
 import { Wallet as ZKSyncWallet } from 'zksync-ethers';
->>>>>>> 5f9a7c8c
 
 import {
   ChainName,
