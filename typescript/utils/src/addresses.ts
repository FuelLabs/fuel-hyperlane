--- conflicted
+++ resolved
@@ -1,11 +1,7 @@
 import { fromBech32, normalizeBech32, toBech32 } from '@cosmjs/encoding';
 import { PublicKey } from '@solana/web3.js';
-<<<<<<< HEAD
-import { utils as ethersUtils } from 'ethers';
+import { Wallet, utils as ethersUtils } from 'ethers';
 import { Address as FuelAddress } from 'fuels';
-=======
-import { Wallet, utils as ethersUtils } from 'ethers';
->>>>>>> 79f32656
 
 import { isNullish } from './typeof.js';
 import { Address, HexString, ProtocolType } from './types.js';
