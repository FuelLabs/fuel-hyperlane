--- conflicted
+++ resolved
@@ -29,11 +29,7 @@
     "clean": "rm -rf ./dist",
     "check": "tsc --noEmit",
     "prettier": "prettier --write ./src",
-<<<<<<< HEAD
-    "test:unit": "mocha --config .mocharc.json './src/**/*.test.ts'"
-=======
     "test": "mocha --config .mocharc.json './src/**/*.test.ts'"
->>>>>>> 346cbd18
   },
   "sideEffects": false,
   "types": "dist/index.d.ts",
