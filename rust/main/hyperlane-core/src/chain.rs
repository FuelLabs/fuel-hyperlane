--- conflicted
+++ resolved
@@ -204,16 +204,13 @@
     Chiado = 10200,
     ConnextSepolia = 6398,
     Holesky = 17000,
+    FuelTestnet = 1717982312,
     MoonbaseAlpha = 1287,
     PlumeTestnet = 161221135,
     ScrollSepolia = 534351,
     Sepolia = 11155111,
     SuperpositionTestnet = 98985,
-<<<<<<< HEAD
-    FuelTestnet = 1717982312,
-=======
     Treasuretopaz = 978658,
->>>>>>> 11cf66c5
 }
 
 #[derive(Clone, Serialize)]
@@ -326,25 +323,16 @@
 
         many_to_one!(match self {
             Mainnet: [
-                Ancient8, Arbitrum, Avalanche, BinanceSmartChain, Blast, Bob, Celo, Cheesechain, Cyber,
+                Ancient8, Arbitrum, Avalanche, BinanceSmartChain, Blast, Bob, Celo, Cheesechain, Cyber, FuelIgnition,
                 DegenChain, EclipseMainnet, Endurance, Ethereum, Fraxtal, FuseMainnet, Gnosis,
                 InEvm, Injective, Kroma, Linea, Lisk, Lukso, MantaPacific, Mantle, Merlin,
                 Metis, Mint, Mode, Moonbeam, Neutron, Optimism, Osmosis, Polygon, ProofOfPlay,
-<<<<<<< HEAD
-                ReAl, Redstone, Sanko, Sei, SolanaMainnet, Taiko, Tangle, Viction, Worldchain, Xai,
-                Xlayer, Zetachain, Zircuit, ZoraMainnet, FuelIgnition
-            ],
-            Testnet: [
-                Alfajores, BinanceSmartChainTestnet, Chiado, ConnextSepolia, Fuji, Holesky, MoonbaseAlpha,
-                PlumeTestnet, ScrollSepolia, Sepolia, SuperpositionTestnet, FuelTestnet
-=======
                 ReAl, Redstone, Sanko, Sei, SolanaMainnet, Taiko, Tangle, Treasure, Viction, Worldchain, Xai,
                 Xlayer, Zeronetwork, Zetachain, Zircuit, Zklink, Zksync, ZoraMainnet,
             ],
             Testnet: [
-                Alfajores, BinanceSmartChainTestnet, Chiado, ConnextSepolia, Fuji, Holesky, MoonbaseAlpha,
+                Alfajores, BinanceSmartChainTestnet,FuelTestnet, Chiado, ConnextSepolia, Fuji, Holesky, MoonbaseAlpha,
                 PlumeTestnet, ScrollSepolia, Sepolia, SuperpositionTestnet, Abstracttestnet, Treasuretopaz
->>>>>>> 11cf66c5
             ],
             LocalTestChain: [
                 Test1, Test2, Test3, FuelTest1, SealevelTest1, SealevelTest2, CosmosTest99990,
