use std::{
    collections::{HashMap, HashSet},
    fmt::{Debug, Formatter},
    sync::Arc,
};

use async_trait::async_trait;
use derive_more::AsRef;
use eyre::Result;
use futures_util::future::try_join_all;
use hyperlane_base::{
    broadcast::BroadcastMpscSender,
    db::{HyperlaneRocksDB, DB},
    metrics::{AgentMetrics, MetricsUpdater},
    settings::{ChainConf, IndexSettings},
    AgentMetadata, BaseAgent, ChainMetrics, ContractSyncMetrics, ContractSyncer, CoreMetrics,
    HyperlaneAgentCore, SyncOptions,
};
use hyperlane_core::{
    rpc_clients::call_and_retry_n_times, ChainCommunicationError, ContractSyncCursor,
    HyperlaneDomain, HyperlaneMessage, InterchainGasPayment, Mailbox, MerkleTreeInsertion,
    QueueOperation, ValidatorAnnounce, H512, U256,
};
use tokio::{
    sync::{
        broadcast::Sender as BroadcastSender,
        mpsc::{self, Receiver as MpscReceiver, UnboundedSender},
        RwLock,
    },
    task::JoinHandle,
};
use tokio_metrics::TaskMonitor;
use tracing::{error, info, info_span, instrument::Instrumented, warn, Instrument};

use crate::{
    merkle_tree::builder::MerkleTreeBuilder,
    msg::{
        blacklist::AddressBlacklist,
        gas_payment::GasPaymentEnforcer,
        metadata::{BaseMetadataBuilder, IsmAwareAppContextClassifier},
        op_submitter::{SerialSubmitter, SerialSubmitterMetrics},
        pending_message::{MessageContext, MessageSubmissionMetrics},
        processor::{MessageProcessor, MessageProcessorMetrics},
    },
    server::{self as relayer_server},
    settings::{matching_list::MatchingList, RelayerSettings},
};
use crate::{
    merkle_tree::processor::{MerkleTreeProcessor, MerkleTreeProcessorMetrics},
    processor::ProcessorExt,
};
use crate::{processor::Processor, server::ENDPOINT_MESSAGES_QUEUE_SIZE};

const CURSOR_BUILDING_ERROR: &str = "Error building cursor for origin";
const CURSOR_INSTANTIATION_ATTEMPTS: usize = 10;

#[derive(Debug, Hash, PartialEq, Eq, Copy, Clone)]
struct ContextKey {
    origin: u32,
    destination: u32,
}

/// A relayer agent
#[derive(AsRef)]
pub struct Relayer {
    origin_chains: HashSet<HyperlaneDomain>,
    destination_chains: HashMap<HyperlaneDomain, ChainConf>,
    #[as_ref]
    core: HyperlaneAgentCore,
    message_syncs: HashMap<HyperlaneDomain, Arc<dyn ContractSyncer<HyperlaneMessage>>>,
    interchain_gas_payment_syncs:
        HashMap<HyperlaneDomain, Arc<dyn ContractSyncer<InterchainGasPayment>>>,
    /// Context data for each (origin, destination) chain pair a message can be
    /// sent between
    msg_ctxs: HashMap<ContextKey, Arc<MessageContext>>,
    prover_syncs: HashMap<HyperlaneDomain, Arc<RwLock<MerkleTreeBuilder>>>,
    merkle_tree_hook_syncs: HashMap<HyperlaneDomain, Arc<dyn ContractSyncer<MerkleTreeInsertion>>>,
    dbs: HashMap<HyperlaneDomain, HyperlaneRocksDB>,
    message_whitelist: Arc<MatchingList>,
    message_blacklist: Arc<MatchingList>,
    address_blacklist: Arc<AddressBlacklist>,
    transaction_gas_limit: Option<U256>,
    skip_transaction_gas_limit_for: HashSet<u32>,
    allow_local_checkpoint_syncers: bool,
    metric_app_contexts: Vec<(MatchingList, String)>,
    core_metrics: Arc<CoreMetrics>,
    // TODO: decide whether to consolidate `agent_metrics` and `chain_metrics` into a single struct
    // or move them in `core_metrics`, like the validator metrics
    agent_metrics: AgentMetrics,
    chain_metrics: ChainMetrics,
    /// Tokio console server
    pub tokio_console_server: Option<console_subscriber::Server>,
}

impl Debug for Relayer {
    fn fmt(&self, f: &mut Formatter<'_>) -> std::fmt::Result {
        write!(
            f,
            "Relayer {{ origin_chains: {:?}, destination_chains: {:?}, message_whitelist: {:?}, message_blacklist: {:?}, address_blacklist: {:?}, transaction_gas_limit: {:?}, skip_transaction_gas_limit_for: {:?}, allow_local_checkpoint_syncers: {:?} }}",
            self.origin_chains,
            self.destination_chains,
            self.message_whitelist,
            self.message_blacklist,
            self.address_blacklist,
            self.transaction_gas_limit,
            self.skip_transaction_gas_limit_for,
            self.allow_local_checkpoint_syncers
        )
    }
}

#[async_trait]
#[allow(clippy::unit_arg)]
impl BaseAgent for Relayer {
    const AGENT_NAME: &'static str = "relayer";

    type Settings = RelayerSettings;

    async fn from_settings(
        _agent_metadata: AgentMetadata,
        settings: Self::Settings,
        core_metrics: Arc<CoreMetrics>,
        agent_metrics: AgentMetrics,
        chain_metrics: ChainMetrics,
        tokio_console_server: console_subscriber::Server,
    ) -> Result<Self>
    where
        Self: Sized,
    {
        let core = settings.build_hyperlane_core(core_metrics.clone());
        let db = DB::from_path(&settings.db)?;
        let dbs = settings
            .origin_chains
            .iter()
            .map(|origin| (origin.clone(), HyperlaneRocksDB::new(origin, db.clone())))
            .collect::<HashMap<_, _>>();

<<<<<<< HEAD
        settings.check_fuel_reorg();
        let mailboxes = settings
            .build_mailboxes(settings.destination_chains.iter(), &core_metrics)
            .await?;
        let validator_announces = settings
            .build_validator_announces(settings.origin_chains.iter(), &core_metrics)
            .await?;
=======
        let mailboxes = Self::build_mailboxes(&settings, &core_metrics, &chain_metrics).await;

        let validator_announces =
            Self::build_validator_announces(&settings, &core_metrics, &chain_metrics).await;
>>>>>>> 5f9a7c8c

        let contract_sync_metrics = Arc::new(ContractSyncMetrics::new(&core_metrics));

        let message_syncs: HashMap<_, Arc<dyn ContractSyncer<HyperlaneMessage>>> = settings
            .contract_syncs::<HyperlaneMessage, _>(
                settings.origin_chains.iter(),
                &core_metrics,
                &contract_sync_metrics,
                dbs.iter()
                    .map(|(d, db)| (d.clone(), Arc::new(db.clone())))
                    .collect(),
                false,
            )
            .await?
            .into_iter()
            .map(|(k, v)| (k, v as _))
            .collect();

        let interchain_gas_payment_syncs = settings
            .contract_syncs::<InterchainGasPayment, _>(
                settings.origin_chains.iter(),
                &core_metrics,
                &contract_sync_metrics,
                dbs.iter()
                    .map(|(d, db)| (d.clone(), Arc::new(db.clone())))
                    .collect(),
                false,
            )
            .await?
            .into_iter()
            .map(|(k, v)| (k, v as _))
            .collect();

        let merkle_tree_hook_syncs = settings
            .contract_syncs::<MerkleTreeInsertion, _>(
                settings.origin_chains.iter(),
                &core_metrics,
                &contract_sync_metrics,
                dbs.iter()
                    .map(|(d, db)| (d.clone(), Arc::new(db.clone())))
                    .collect(),
                false,
            )
            .await?
            .into_iter()
            .map(|(k, v)| (k, v as _))
            .collect();

        let message_whitelist = Arc::new(settings.whitelist);
        let message_blacklist = Arc::new(settings.blacklist);
        let address_blacklist = Arc::new(AddressBlacklist::new(settings.address_blacklist));
        let skip_transaction_gas_limit_for = settings.skip_transaction_gas_limit_for;
        let transaction_gas_limit = settings.transaction_gas_limit;

        info!(
            %message_whitelist,
            %message_blacklist,
            ?address_blacklist,
            ?transaction_gas_limit,
            ?skip_transaction_gas_limit_for,
            "Whitelist configuration"
        );

        // provers by origin chain
        let prover_syncs = settings
            .origin_chains
            .iter()
            .map(|origin| {
                (
                    origin.clone(),
                    Arc::new(RwLock::new(MerkleTreeBuilder::new())),
                )
            })
            .collect::<HashMap<_, _>>();

        info!(gas_enforcement_policies=?settings.gas_payment_enforcement, "Gas enforcement configuration");

        // need one of these per origin chain due to the database scoping even though
        // the config itself is the same
        let gas_payment_enforcers: HashMap<_, _> = settings
            .origin_chains
            .iter()
            .map(|domain| {
                (
                    domain.clone(),
                    Arc::new(GasPaymentEnforcer::new(
                        settings.gas_payment_enforcement.clone(),
                        dbs.get(domain).unwrap().clone(),
                    )),
                )
            })
            .collect();

        let mut msg_ctxs = HashMap::new();
        let mut destination_chains = HashMap::new();

        // only iterate through destination chains that were successfully instantiated
        for (destination, dest_mailbox) in mailboxes.iter() {
            let destination_chain_setup = core.settings.chain_setup(destination).unwrap().clone();
            destination_chains.insert(destination.clone(), destination_chain_setup.clone());
            let transaction_gas_limit: Option<U256> =
                if skip_transaction_gas_limit_for.contains(&destination.id()) {
                    None
                } else {
                    transaction_gas_limit
                };

            // only iterate through origin chains that were successfully instantiated
            for (origin, validator_announce) in validator_announces.iter() {
                let db = dbs.get(origin).unwrap().clone();
                let metadata_builder = BaseMetadataBuilder::new(
                    origin.clone(),
                    destination_chain_setup.clone(),
                    prover_syncs[origin].clone(),
                    validator_announce.clone(),
                    settings.allow_local_checkpoint_syncers,
                    core.metrics.clone(),
                    db,
                    IsmAwareAppContextClassifier::new(
                        dest_mailbox.clone(),
                        settings.metric_app_contexts.clone(),
                    ),
                );

                msg_ctxs.insert(
                    ContextKey {
                        origin: origin.id(),
                        destination: destination.id(),
                    },
                    Arc::new(MessageContext {
                        destination_mailbox: dest_mailbox.clone(),
                        origin_db: dbs.get(origin).unwrap().clone(),
                        metadata_builder: Arc::new(metadata_builder),
                        origin_gas_payment_enforcer: gas_payment_enforcers[origin].clone(),
                        transaction_gas_limit,
                        metrics: MessageSubmissionMetrics::new(&core_metrics, origin, destination),
                    }),
                );
            }
        }

        Ok(Self {
            dbs,
            origin_chains: settings.origin_chains,
            destination_chains,
            msg_ctxs,
            core,
            message_syncs,
            interchain_gas_payment_syncs,
            prover_syncs,
            merkle_tree_hook_syncs,
            message_whitelist,
            message_blacklist,
            address_blacklist,
            transaction_gas_limit,
            skip_transaction_gas_limit_for,
            allow_local_checkpoint_syncers: settings.allow_local_checkpoint_syncers,
            metric_app_contexts: settings.metric_app_contexts,
            core_metrics,
            agent_metrics,
            chain_metrics,
            tokio_console_server: Some(tokio_console_server),
        })
    }

    #[allow(clippy::async_yields_async)]
    async fn run(mut self) {
        let mut tasks = vec![];

        let task_monitor = tokio_metrics::TaskMonitor::new();
        if let Some(tokio_console_server) = self.tokio_console_server.take() {
            let console_server =
                tokio::spawn(TaskMonitor::instrument(&task_monitor.clone(), async move {
                    info!("Starting tokio console server");
                    if let Err(e) = tokio_console_server.serve().await {
                        error!(error=?e, "Tokio console server failed to start");
                    }
                }));
            tasks.push(console_server.instrument(info_span!("Tokio console server")));
        }
        let sender = BroadcastSender::<MatchingList>::new(ENDPOINT_MESSAGES_QUEUE_SIZE);
        // send channels by destination chain
        let mut send_channels = HashMap::with_capacity(self.destination_chains.len());
        let mut prep_queues = HashMap::with_capacity(self.destination_chains.len());
        for (dest_domain, dest_conf) in &self.destination_chains {
            let (send_channel, receive_channel) = mpsc::unbounded_channel::<QueueOperation>();
            send_channels.insert(dest_domain.id(), send_channel);
            let serial_submitter = SerialSubmitter::new(
                dest_domain.clone(),
                receive_channel,
                sender.clone(),
                SerialSubmitterMetrics::new(&self.core.metrics, dest_domain),
                // Default to submitting one message at a time if there is no batch config
                self.core.settings.chains[dest_domain.name()]
                    .connection
                    .operation_batch_config()
                    .map(|c| c.max_batch_size)
                    .unwrap_or(1),
                task_monitor.clone(),
            );
            prep_queues.insert(dest_domain.id(), serial_submitter.prepare_queue().await);

            tasks.push(self.run_destination_submitter(
                dest_domain,
                serial_submitter,
                task_monitor.clone(),
            ));

            let metrics_updater = MetricsUpdater::new(
                dest_conf,
                self.core_metrics.clone(),
                self.agent_metrics.clone(),
                self.chain_metrics.clone(),
                Self::AGENT_NAME.to_string(),
            )
            .await
            .unwrap_or_else(|_| {
                panic!("Error creating metrics updater for destination {dest_domain}")
            });
            tasks.push(metrics_updater.spawn());
        }

        for origin in &self.origin_chains {
            self.chain_metrics.set_critical_error(origin.name(), false);
            let maybe_broadcaster = self
                .message_syncs
                .get(origin)
                .and_then(|sync| sync.get_broadcaster());
            tasks.push(self.run_message_sync(origin, task_monitor.clone()).await);
            tasks.push(
                self.run_interchain_gas_payment_sync(
                    origin,
                    BroadcastMpscSender::map_get_receiver(maybe_broadcaster.as_ref()).await,
                    task_monitor.clone(),
                )
                .await,
            );
            tasks.push(
                self.run_merkle_tree_hook_syncs(
                    origin,
                    BroadcastMpscSender::map_get_receiver(maybe_broadcaster.as_ref()).await,
                    task_monitor.clone(),
                )
                .await,
            );
        }
        // run server
        let custom_routes = relayer_server::Server::new()
            .with_op_retry(sender.clone())
            .with_message_queue(prep_queues)
            .routes();

        let server = self
            .core
            .settings
            .server(self.core_metrics.clone())
            .expect("Failed to create server");
        let server_task = server
            .run_with_custom_routes(custom_routes)
            .instrument(info_span!("Relayer server"));
        tasks.push(server_task);

        // each message process attempts to send messages from a chain
        for origin in &self.origin_chains {
            tasks.push(self.run_message_processor(
                origin,
                send_channels.clone(),
                task_monitor.clone(),
            ));
            tasks.push(self.run_merkle_tree_processor(origin, task_monitor.clone()));
        }

        if let Err(err) = try_join_all(tasks).await {
            tracing::error!(
                error=?err,
                "Relayer task panicked"
            );
        }
    }
}

impl Relayer {
    fn record_critical_error(
        &self,
        origin: &HyperlaneDomain,
        err: ChainCommunicationError,
        message: &str,
    ) {
        error!(?err, origin=?origin, "{message}");
        self.chain_metrics.set_critical_error(origin.name(), true);
    }

    async fn instantiate_cursor_with_retries<T: 'static>(
        contract_sync: Arc<dyn ContractSyncer<T>>,
        index_settings: IndexSettings,
    ) -> Result<Box<dyn ContractSyncCursor<T>>, ChainCommunicationError> {
        call_and_retry_n_times(
            || {
                let contract_sync = contract_sync.clone();
                let index_settings = index_settings.clone();
                Box::pin(async move {
                    let cursor = contract_sync.cursor(index_settings).await?;
                    Ok(cursor)
                })
            },
            CURSOR_INSTANTIATION_ATTEMPTS,
        )
        .await
    }

    async fn run_message_sync(
        &self,
        origin: &HyperlaneDomain,
        task_monitor: TaskMonitor,
    ) -> Instrumented<JoinHandle<()>> {
        let index_settings = self.as_ref().settings.chains[origin.name()].index_settings();
        let contract_sync = self.message_syncs.get(origin).unwrap().clone();
        let cursor_instantiation_result =
            Self::instantiate_cursor_with_retries(contract_sync.clone(), index_settings.clone())
                .await;
        let cursor = match cursor_instantiation_result {
            Ok(cursor) => cursor,
            Err(err) => {
                self.record_critical_error(origin, err, CURSOR_BUILDING_ERROR);
                return tokio::spawn(async {}).instrument(info_span!("MessageSync"));
            }
        };
        let origin_name = origin.name().to_string();
        tokio::spawn(TaskMonitor::instrument(&task_monitor, async move {
            let label = "dispatched_messages";
            contract_sync.clone().sync(label, cursor.into()).await;
            info!(chain = origin_name, label, "contract sync task exit");
        }))
        .instrument(info_span!("MessageSync"))
    }

    async fn run_interchain_gas_payment_sync(
        &self,
        origin: &HyperlaneDomain,
        tx_id_receiver: Option<MpscReceiver<H512>>,
        task_monitor: TaskMonitor,
    ) -> Instrumented<JoinHandle<()>> {
        let index_settings = self.as_ref().settings.chains[origin.name()].index_settings();
        let contract_sync = self
            .interchain_gas_payment_syncs
            .get(origin)
            .unwrap()
            .clone();
        let cursor_instantiation_result =
            Self::instantiate_cursor_with_retries(contract_sync.clone(), index_settings.clone())
                .await;
        let cursor = match cursor_instantiation_result {
            Ok(cursor) => cursor,
            Err(err) => {
                self.record_critical_error(origin, err, CURSOR_BUILDING_ERROR);
                return tokio::spawn(async {}).instrument(info_span!("IgpSync"));
            }
        };
        let origin_name = origin.name().to_string();
        tokio::spawn(TaskMonitor::instrument(&task_monitor, async move {
            let label = "gas_payments";
            contract_sync
                .clone()
                .sync(label, SyncOptions::new(Some(cursor), tx_id_receiver))
                .await;
            info!(chain = origin_name, label, "contract sync task exit");
        }))
        .instrument(info_span!("IgpSync"))
    }

    async fn run_merkle_tree_hook_syncs(
        &self,
        origin: &HyperlaneDomain,
        tx_id_receiver: Option<MpscReceiver<H512>>,
        task_monitor: TaskMonitor,
    ) -> Instrumented<JoinHandle<()>> {
        let index_settings = self.as_ref().settings.chains[origin.name()].index.clone();
        let contract_sync = self.merkle_tree_hook_syncs.get(origin).unwrap().clone();
        let cursor_instantiation_result =
            Self::instantiate_cursor_with_retries(contract_sync.clone(), index_settings.clone())
                .await;
        let cursor = match cursor_instantiation_result {
            Ok(cursor) => cursor,
            Err(err) => {
                self.record_critical_error(origin, err, CURSOR_BUILDING_ERROR);
                return tokio::spawn(async {}).instrument(info_span!("MerkleTreeHookSync"));
            }
        };
        let origin_name = origin.name().to_string();
        tokio::spawn(TaskMonitor::instrument(&task_monitor, async move {
            let label = "merkle_tree_hook";
            contract_sync
                .clone()
                .sync(label, SyncOptions::new(Some(cursor), tx_id_receiver))
                .await;
            info!(chain = origin_name, label, "contract sync task exit");
        }))
        .instrument(info_span!("MerkleTreeHookSync"))
    }

    fn run_message_processor(
        &self,
        origin: &HyperlaneDomain,
        send_channels: HashMap<u32, UnboundedSender<QueueOperation>>,
        task_monitor: TaskMonitor,
    ) -> Instrumented<JoinHandle<()>> {
        let metrics = MessageProcessorMetrics::new(
            &self.core.metrics,
            origin,
            self.destination_chains.keys(),
        );
        let destination_ctxs: HashMap<_, _> = self
            .destination_chains
            .keys()
            .filter(|&destination| destination != origin)
            .map(|destination| {
                (
                    destination.id(),
                    self.msg_ctxs[&ContextKey {
                        origin: origin.id(),
                        destination: destination.id(),
                    }]
                        .clone(),
                )
            })
            .collect();

        let message_processor = MessageProcessor::new(
            self.dbs.get(origin).unwrap().clone(),
            self.message_whitelist.clone(),
            self.message_blacklist.clone(),
            self.address_blacklist.clone(),
            metrics,
            send_channels,
            destination_ctxs,
            self.metric_app_contexts.clone(),
        );

        let span = info_span!("MessageProcessor", origin=%message_processor.domain());
        let processor = Processor::new(Box::new(message_processor), task_monitor.clone());

        processor.spawn().instrument(span)
    }

    fn run_merkle_tree_processor(
        &self,
        origin: &HyperlaneDomain,
        task_monitor: TaskMonitor,
    ) -> Instrumented<JoinHandle<()>> {
        let metrics = MerkleTreeProcessorMetrics::new(&self.core.metrics, origin);
        let merkle_tree_processor = MerkleTreeProcessor::new(
            self.dbs.get(origin).unwrap().clone(),
            metrics,
            self.prover_syncs[origin].clone(),
        );

        let span = info_span!("MerkleTreeProcessor", origin=%merkle_tree_processor.domain());
        let processor = Processor::new(Box::new(merkle_tree_processor), task_monitor.clone());
        processor.spawn().instrument(span)
    }

    #[allow(clippy::too_many_arguments)]
    #[tracing::instrument(skip(self, serial_submitter))]
    fn run_destination_submitter(
        &self,
        destination: &HyperlaneDomain,
        serial_submitter: SerialSubmitter,
        task_monitor: TaskMonitor,
    ) -> Instrumented<JoinHandle<()>> {
        let span = info_span!("SerialSubmitter", destination=%destination);
        let destination = destination.clone();
        tokio::spawn(TaskMonitor::instrument(&task_monitor, async move {
            // Propagate task panics
            serial_submitter.spawn().await.unwrap_or_else(|err| {
                panic!(
                    "destination submitter panicked for destination {}: {:?}",
                    destination, err
                )
            });
        }))
        .instrument(span)
    }

    /// Helper function to build and return a hashmap of mailboxes.
    /// Any chains that fail to build mailbox will not be included
    /// in the hashmap. Errors will be logged and chain metrics
    /// will be updated for chains that fail to build mailbox.
    pub async fn build_mailboxes(
        settings: &RelayerSettings,
        core_metrics: &CoreMetrics,
        chain_metrics: &ChainMetrics,
    ) -> HashMap<HyperlaneDomain, Arc<dyn Mailbox>> {
        settings
            .build_mailboxes(settings.destination_chains.iter(), core_metrics)
            .await
            .into_iter()
            .filter_map(|(origin, mailbox_res)| match mailbox_res {
                Ok(mailbox) => Some((origin, mailbox)),
                Err(err) => {
                    error!(?err, origin=?origin, "Critical error when building mailbox");
                    chain_metrics.set_critical_error(origin.name(), true);
                    None
                }
            })
            .collect()
    }

    /// Helper function to build and return a hashmap of validator announces.
    /// Any chains that fail to build validator announce will not be included
    /// in the hashmap. Errors will be logged and chain metrics
    /// will be updated for chains that fail to build validator announce.
    pub async fn build_validator_announces(
        settings: &RelayerSettings,
        core_metrics: &CoreMetrics,
        chain_metrics: &ChainMetrics,
    ) -> HashMap<HyperlaneDomain, Arc<dyn ValidatorAnnounce>> {
        settings
            .build_validator_announces(settings.origin_chains.iter(), core_metrics)
            .await
            .into_iter()
            .filter_map(|(origin, mailbox_res)| match mailbox_res {
                Ok(mailbox) => Some((origin, mailbox)),
                Err(err) => {
                    error!(?err, origin=?origin, "Critical error when building validator announce");
                    chain_metrics.set_critical_error(origin.name(), true);
                    None
                }
            })
            .collect()
    }
}

#[cfg(test)]
mod test {
    use std::{
        collections::{HashMap, HashSet},
        path::PathBuf,
    };

    use crate::settings::{matching_list::MatchingList, RelayerSettings};
    use ethers::utils::hex;
    use ethers_prometheus::middleware::PrometheusMiddlewareConf;
    use hyperlane_base::{
        settings::{
            ChainConf, ChainConnectionConf, CoreContractAddresses, IndexSettings, Settings,
            TracingConfig,
        },
        ChainMetrics, CoreMetrics, BLOCK_HEIGHT_HELP, BLOCK_HEIGHT_LABELS, CRITICAL_ERROR_HELP,
        CRITICAL_ERROR_LABELS,
    };
    use hyperlane_core::{
        config::OperationBatchConfig, HyperlaneDomain, IndexMode, KnownHyperlaneDomain,
        ReorgPeriod, H256,
    };
    use hyperlane_ethereum as h_eth;
    use prometheus::{opts, IntGaugeVec, Registry};
    use reqwest::Url;

    use super::Relayer;

    /// Builds a test RelayerSetting
    fn generate_test_relayer_settings() -> RelayerSettings {
        let chains = [(
            "arbitrum".to_string(),
            ChainConf {
                domain: HyperlaneDomain::Known(KnownHyperlaneDomain::Arbitrum),
                signer: None,
                reorg_period: ReorgPeriod::None,
                addresses: CoreContractAddresses {
                    mailbox: H256::from_slice(
                        hex::decode(
                            "000000000000000000000000598facE78a4302f11E3de0bee1894Da0b2Cb71F8",
                        )
                        .unwrap()
                        .as_slice(),
                    ),
                    interchain_gas_paymaster: H256::from_slice(
                        hex::decode(
                            "000000000000000000000000c756cFc1b7d0d4646589EDf10eD54b201237F5e8",
                        )
                        .unwrap()
                        .as_slice(),
                    ),
                    validator_announce: H256::from_slice(
                        hex::decode(
                            "0000000000000000000000001b33611fCc073aB0737011d5512EF673Bff74962",
                        )
                        .unwrap()
                        .as_slice(),
                    ),
                    merkle_tree_hook: H256::from_slice(
                        hex::decode(
                            "000000000000000000000000AD34A66Bf6dB18E858F6B686557075568c6E031C",
                        )
                        .unwrap()
                        .as_slice(),
                    ),
                },
                connection: ChainConnectionConf::Ethereum(h_eth::ConnectionConf {
                    rpc_connection: h_eth::RpcConnectionConf::Http {
                        url: Url::parse("https://sepolia-rollup.arbitrum.io/rpc").unwrap(),
                    },
                    transaction_overrides: h_eth::TransactionOverrides {
                        gas_price: None,
                        gas_limit: None,
                        max_fee_per_gas: None,
                        max_priority_fee_per_gas: None,
                    },
                    operation_batch: OperationBatchConfig {
                        batch_contract_address: None,
                        max_batch_size: 1,
                    },
                }),
                metrics_conf: PrometheusMiddlewareConf {
                    contracts: HashMap::new(),
                    chain: None,
                },
                index: IndexSettings {
                    from: 0,
                    chunk_size: 1,
                    mode: IndexMode::Block,
                },
            },
        )];

        RelayerSettings {
            base: Settings {
                chains: chains.into_iter().collect(),
                metrics_port: 5000,
                tracing: TracingConfig::default(),
            },
            db: PathBuf::new(),
            origin_chains: [
                HyperlaneDomain::Known(KnownHyperlaneDomain::Arbitrum),
                HyperlaneDomain::Known(KnownHyperlaneDomain::Ethereum),
                HyperlaneDomain::Known(KnownHyperlaneDomain::Optimism),
            ]
            .into_iter()
            .collect(),
            destination_chains: [
                HyperlaneDomain::Known(KnownHyperlaneDomain::Arbitrum),
                HyperlaneDomain::Known(KnownHyperlaneDomain::Ethereum),
                HyperlaneDomain::Known(KnownHyperlaneDomain::Optimism),
            ]
            .into_iter()
            .collect(),
            gas_payment_enforcement: Vec::new(),
            whitelist: MatchingList::default(),
            blacklist: MatchingList::default(),
            address_blacklist: Vec::new(),
            transaction_gas_limit: None,
            skip_transaction_gas_limit_for: HashSet::new(),
            allow_local_checkpoint_syncers: true,
            metric_app_contexts: Vec::new(),
        }
    }

    #[tokio::test]
    #[tracing_test::traced_test]
    async fn test_failed_build_mailboxes() {
        let settings = generate_test_relayer_settings();

        let registry = Registry::new();
        let core_metrics = CoreMetrics::new("relayer", 4000, registry).unwrap();
        let chain_metrics = ChainMetrics {
            block_height: IntGaugeVec::new(
                opts!("block_height", BLOCK_HEIGHT_HELP),
                BLOCK_HEIGHT_LABELS,
            )
            .unwrap(),
            gas_price: None,
            critical_error: IntGaugeVec::new(
                opts!("critical_error", CRITICAL_ERROR_HELP),
                CRITICAL_ERROR_LABELS,
            )
            .unwrap(),
        };

        let mailboxes = Relayer::build_mailboxes(&settings, &core_metrics, &chain_metrics).await;

        assert_eq!(mailboxes.len(), 1);
        assert!(mailboxes.contains_key(&HyperlaneDomain::Known(KnownHyperlaneDomain::Arbitrum)));

        // Arbitrum chain should not have any errors because it's ChainConf exists
        let metric = chain_metrics
            .critical_error
            .get_metric_with_label_values(&["arbitrum"])
            .unwrap();
        assert_eq!(metric.get(), 0);

        // Ethereum chain should error because it is missing ChainConf
        let metric = chain_metrics
            .critical_error
            .get_metric_with_label_values(&["ethereum"])
            .unwrap();
        assert_eq!(metric.get(), 1);

        // Optimism chain should error because it is missing ChainConf
        let metric = chain_metrics
            .critical_error
            .get_metric_with_label_values(&["optimism"])
            .unwrap();
        assert_eq!(metric.get(), 1);
    }

    #[tokio::test]
    #[tracing_test::traced_test]
    async fn test_failed_build_validator_announces() {
        let settings = generate_test_relayer_settings();

        let registry = Registry::new();
        let core_metrics = CoreMetrics::new("relayer", 4000, registry).unwrap();
        let chain_metrics = ChainMetrics {
            block_height: IntGaugeVec::new(
                opts!("block_height", BLOCK_HEIGHT_HELP),
                BLOCK_HEIGHT_LABELS,
            )
            .unwrap(),
            gas_price: None,
            critical_error: IntGaugeVec::new(
                opts!("critical_error", CRITICAL_ERROR_HELP),
                CRITICAL_ERROR_LABELS,
            )
            .unwrap(),
        };

        let mailboxes =
            Relayer::build_validator_announces(&settings, &core_metrics, &chain_metrics).await;

        assert_eq!(mailboxes.len(), 1);
        assert!(mailboxes.contains_key(&HyperlaneDomain::Known(KnownHyperlaneDomain::Arbitrum)));

        // Arbitrum chain should not have any errors because it's ChainConf exists
        let metric = chain_metrics
            .critical_error
            .get_metric_with_label_values(&["arbitrum"])
            .unwrap();
        assert_eq!(metric.get(), 0);

        // Ethereum chain should error because it is missing ChainConf
        let metric = chain_metrics
            .critical_error
            .get_metric_with_label_values(&["ethereum"])
            .unwrap();
        assert_eq!(metric.get(), 1);

        // Optimism chain should error because it is missing ChainConf
        let metric = chain_metrics
            .critical_error
            .get_metric_with_label_values(&["optimism"])
            .unwrap();
        assert_eq!(metric.get(), 1);
    }
}<|MERGE_RESOLUTION|>--- conflicted
+++ resolved
@@ -135,20 +135,11 @@
             .map(|origin| (origin.clone(), HyperlaneRocksDB::new(origin, db.clone())))
             .collect::<HashMap<_, _>>();
 
-<<<<<<< HEAD
         settings.check_fuel_reorg();
-        let mailboxes = settings
-            .build_mailboxes(settings.destination_chains.iter(), &core_metrics)
-            .await?;
-        let validator_announces = settings
-            .build_validator_announces(settings.origin_chains.iter(), &core_metrics)
-            .await?;
-=======
         let mailboxes = Self::build_mailboxes(&settings, &core_metrics, &chain_metrics).await;
 
         let validator_announces =
             Self::build_validator_announces(&settings, &core_metrics, &chain_metrics).await;
->>>>>>> 5f9a7c8c
 
         let contract_sync_metrics = Arc::new(ContractSyncMetrics::new(&core_metrics));
 
