use std::{
    collections::{HashMap, HashSet},
    fmt::{Debug, Formatter},
    sync::Arc,
};

use async_trait::async_trait;
use derive_more::AsRef;
use eyre::Result;
use futures_util::future::try_join_all;
use tokio::{
    sync::{
        broadcast::Sender as BroadcastSender,
        mpsc::{self, Receiver as MpscReceiver, UnboundedSender},
        RwLock,
    },
    task::JoinHandle,
};
use tokio_metrics::TaskMonitor;
use tracing::{error, info, info_span, instrument::Instrumented, warn, Instrument};

use hyperlane_base::{
    broadcast::BroadcastMpscSender,
    db::{HyperlaneRocksDB, DB},
    metrics::{AgentMetrics, MetricsUpdater},
    settings::{ChainConf, IndexSettings},
    AgentMetadata, BaseAgent, ChainMetrics, ContractSyncMetrics, ContractSyncer, CoreMetrics,
    HyperlaneAgentCore, SyncOptions,
};
use hyperlane_core::{
    rpc_clients::call_and_retry_n_times, ChainCommunicationError, ContractSyncCursor,
    HyperlaneDomain, HyperlaneMessage, InterchainGasPayment, Mailbox, MerkleTreeInsertion,
    QueueOperation, ValidatorAnnounce, H512, U256,
};
use hyperlane_operation_verifier::ApplicationOperationVerifier;

use crate::{
    merkle_tree::builder::MerkleTreeBuilder,
    msg::{
        blacklist::AddressBlacklist,
        gas_payment::GasPaymentEnforcer,
        metadata::{BaseMetadataBuilder, IsmAwareAppContextClassifier},
        op_submitter::{SerialSubmitter, SerialSubmitterMetrics},
        pending_message::{MessageContext, MessageSubmissionMetrics},
        processor::{MessageProcessor, MessageProcessorMetrics},
    },
    server::{self as relayer_server},
    settings::{matching_list::MatchingList, RelayerSettings},
};
use crate::{
    merkle_tree::processor::{MerkleTreeProcessor, MerkleTreeProcessorMetrics},
    processor::ProcessorExt,
};
use crate::{processor::Processor, server::ENDPOINT_MESSAGES_QUEUE_SIZE};

const CURSOR_BUILDING_ERROR: &str = "Error building cursor for origin";
const CURSOR_INSTANTIATION_ATTEMPTS: usize = 10;

#[derive(Debug, Hash, PartialEq, Eq, Copy, Clone)]
struct ContextKey {
    origin: u32,
    destination: u32,
}

/// A relayer agent
#[derive(AsRef)]
pub struct Relayer {
    origin_chains: HashSet<HyperlaneDomain>,
    destination_chains: HashMap<HyperlaneDomain, ChainConf>,
    #[as_ref]
    core: HyperlaneAgentCore,
    message_syncs: HashMap<HyperlaneDomain, Arc<dyn ContractSyncer<HyperlaneMessage>>>,
    interchain_gas_payment_syncs:
        HashMap<HyperlaneDomain, Arc<dyn ContractSyncer<InterchainGasPayment>>>,
    /// Context data for each (origin, destination) chain pair a message can be
    /// sent between
    msg_ctxs: HashMap<ContextKey, Arc<MessageContext>>,
    prover_syncs: HashMap<HyperlaneDomain, Arc<RwLock<MerkleTreeBuilder>>>,
    merkle_tree_hook_syncs: HashMap<HyperlaneDomain, Arc<dyn ContractSyncer<MerkleTreeInsertion>>>,
    dbs: HashMap<HyperlaneDomain, HyperlaneRocksDB>,
    message_whitelist: Arc<MatchingList>,
    message_blacklist: Arc<MatchingList>,
    address_blacklist: Arc<AddressBlacklist>,
    transaction_gas_limit: Option<U256>,
    skip_transaction_gas_limit_for: HashSet<u32>,
    allow_local_checkpoint_syncers: bool,
    metric_app_contexts: Vec<(MatchingList, String)>,
    max_retries: u32,
    core_metrics: Arc<CoreMetrics>,
    // TODO: decide whether to consolidate `agent_metrics` and `chain_metrics` into a single struct
    // or move them in `core_metrics`, like the validator metrics
    agent_metrics: AgentMetrics,
    chain_metrics: ChainMetrics,
    /// Tokio console server
    pub tokio_console_server: Option<console_subscriber::Server>,
}

impl Debug for Relayer {
    fn fmt(&self, f: &mut Formatter<'_>) -> std::fmt::Result {
        write!(
            f,
            "Relayer {{ origin_chains: {:?}, destination_chains: {:?}, message_whitelist: {:?}, message_blacklist: {:?}, address_blacklist: {:?}, transaction_gas_limit: {:?}, skip_transaction_gas_limit_for: {:?}, allow_local_checkpoint_syncers: {:?} }}",
            self.origin_chains,
            self.destination_chains,
            self.message_whitelist,
            self.message_blacklist,
            self.address_blacklist,
            self.transaction_gas_limit,
            self.skip_transaction_gas_limit_for,
            self.allow_local_checkpoint_syncers
        )
    }
}

#[async_trait]
#[allow(clippy::unit_arg)]
impl BaseAgent for Relayer {
    const AGENT_NAME: &'static str = "relayer";

    type Settings = RelayerSettings;

    async fn from_settings(
        _agent_metadata: AgentMetadata,
        settings: Self::Settings,
        core_metrics: Arc<CoreMetrics>,
        agent_metrics: AgentMetrics,
        chain_metrics: ChainMetrics,
        tokio_console_server: console_subscriber::Server,
    ) -> Result<Self>
    where
        Self: Sized,
    {
        let core = settings.build_hyperlane_core(core_metrics.clone());
        let db = DB::from_path(&settings.db)?;
        let dbs = settings
            .origin_chains
            .iter()
            .map(|origin| (origin.clone(), HyperlaneRocksDB::new(origin, db.clone())))
            .collect::<HashMap<_, _>>();

<<<<<<< HEAD
        settings.check_fuel_reorg();
=======
        let application_operation_verifiers =
            Self::build_application_operation_verifiers(&settings, &core_metrics, &chain_metrics)
                .await;

>>>>>>> bd0b8861
        let mailboxes = Self::build_mailboxes(&settings, &core_metrics, &chain_metrics).await;

        let validator_announces =
            Self::build_validator_announces(&settings, &core_metrics, &chain_metrics).await;

        let contract_sync_metrics = Arc::new(ContractSyncMetrics::new(&core_metrics));

        let message_syncs: HashMap<_, Arc<dyn ContractSyncer<HyperlaneMessage>>> = settings
            .contract_syncs::<HyperlaneMessage, _>(
                settings.origin_chains.iter(),
                &core_metrics,
                &contract_sync_metrics,
                dbs.iter()
                    .map(|(d, db)| (d.clone(), Arc::new(db.clone())))
                    .collect(),
                false,
            )
            .await?
            .into_iter()
            .map(|(k, v)| (k, v as _))
            .collect();

        let interchain_gas_payment_syncs = settings
            .contract_syncs::<InterchainGasPayment, _>(
                settings.origin_chains.iter(),
                &core_metrics,
                &contract_sync_metrics,
                dbs.iter()
                    .map(|(d, db)| (d.clone(), Arc::new(db.clone())))
                    .collect(),
                false,
            )
            .await?
            .into_iter()
            .map(|(k, v)| (k, v as _))
            .collect();

        let merkle_tree_hook_syncs = settings
            .contract_syncs::<MerkleTreeInsertion, _>(
                settings.origin_chains.iter(),
                &core_metrics,
                &contract_sync_metrics,
                dbs.iter()
                    .map(|(d, db)| (d.clone(), Arc::new(db.clone())))
                    .collect(),
                false,
            )
            .await?
            .into_iter()
            .map(|(k, v)| (k, v as _))
            .collect();

        let message_whitelist = Arc::new(settings.whitelist);
        let message_blacklist = Arc::new(settings.blacklist);
        let address_blacklist = Arc::new(AddressBlacklist::new(settings.address_blacklist));
        let skip_transaction_gas_limit_for = settings.skip_transaction_gas_limit_for;
        let transaction_gas_limit = settings.transaction_gas_limit;

        info!(
            %message_whitelist,
            %message_blacklist,
            ?address_blacklist,
            ?transaction_gas_limit,
            ?skip_transaction_gas_limit_for,
            "Whitelist configuration"
        );

        // provers by origin chain
        let prover_syncs = settings
            .origin_chains
            .iter()
            .map(|origin| {
                (
                    origin.clone(),
                    Arc::new(RwLock::new(MerkleTreeBuilder::new())),
                )
            })
            .collect::<HashMap<_, _>>();

        info!(gas_enforcement_policies=?settings.gas_payment_enforcement, "Gas enforcement configuration");

        // need one of these per origin chain due to the database scoping even though
        // the config itself is the same
        let gas_payment_enforcers: HashMap<_, _> = settings
            .origin_chains
            .iter()
            .map(|domain| {
                (
                    domain.clone(),
                    Arc::new(GasPaymentEnforcer::new(
                        settings.gas_payment_enforcement.clone(),
                        dbs.get(domain).unwrap().clone(),
                    )),
                )
            })
            .collect();

        let mut msg_ctxs = HashMap::new();
        let mut destination_chains = HashMap::new();

        // only iterate through destination chains that were successfully instantiated
        for (destination, dest_mailbox) in mailboxes.iter() {
            let destination_chain_setup = core.settings.chain_setup(destination).unwrap().clone();
            destination_chains.insert(destination.clone(), destination_chain_setup.clone());
            let transaction_gas_limit: Option<U256> =
                if skip_transaction_gas_limit_for.contains(&destination.id()) {
                    None
                } else {
                    transaction_gas_limit
                };

            let application_operation_verifier = application_operation_verifiers.get(destination);

            // only iterate through origin chains that were successfully instantiated
            for (origin, validator_announce) in validator_announces.iter() {
                let db = dbs.get(origin).unwrap().clone();
                let metadata_builder = BaseMetadataBuilder::new(
                    origin.clone(),
                    destination_chain_setup.clone(),
                    prover_syncs[origin].clone(),
                    validator_announce.clone(),
                    settings.allow_local_checkpoint_syncers,
                    core.metrics.clone(),
                    db,
                    IsmAwareAppContextClassifier::new(
                        dest_mailbox.clone(),
                        settings.metric_app_contexts.clone(),
                    ),
                );

                msg_ctxs.insert(
                    ContextKey {
                        origin: origin.id(),
                        destination: destination.id(),
                    },
                    Arc::new(MessageContext {
                        destination_mailbox: dest_mailbox.clone(),
                        origin_db: Arc::new(dbs.get(origin).unwrap().clone()),
                        metadata_builder: Arc::new(metadata_builder),
                        origin_gas_payment_enforcer: gas_payment_enforcers[origin].clone(),
                        transaction_gas_limit,
                        metrics: MessageSubmissionMetrics::new(&core_metrics, origin, destination),
                        application_operation_verifier: application_operation_verifier.cloned(),
                    }),
                );
            }
        }

        Ok(Self {
            dbs,
            origin_chains: settings.origin_chains,
            destination_chains,
            msg_ctxs,
            core,
            message_syncs,
            interchain_gas_payment_syncs,
            prover_syncs,
            merkle_tree_hook_syncs,
            message_whitelist,
            message_blacklist,
            address_blacklist,
            transaction_gas_limit,
            skip_transaction_gas_limit_for,
            allow_local_checkpoint_syncers: settings.allow_local_checkpoint_syncers,
            metric_app_contexts: settings.metric_app_contexts,
            max_retries: settings.max_retries,
            core_metrics,
            agent_metrics,
            chain_metrics,
            tokio_console_server: Some(tokio_console_server),
        })
    }

    #[allow(clippy::async_yields_async)]
    async fn run(mut self) {
        let mut tasks = vec![];

        let task_monitor = tokio_metrics::TaskMonitor::new();
        if let Some(tokio_console_server) = self.tokio_console_server.take() {
            let console_server =
                tokio::spawn(TaskMonitor::instrument(&task_monitor.clone(), async move {
                    info!("Starting tokio console server");
                    if let Err(e) = tokio_console_server.serve().await {
                        error!(error=?e, "Tokio console server failed to start");
                    }
                }));
            tasks.push(console_server.instrument(info_span!("Tokio console server")));
        }
        let sender = BroadcastSender::new(ENDPOINT_MESSAGES_QUEUE_SIZE);
        // send channels by destination chain
        let mut send_channels = HashMap::with_capacity(self.destination_chains.len());
        let mut prep_queues = HashMap::with_capacity(self.destination_chains.len());
        for (dest_domain, dest_conf) in &self.destination_chains {
            let (send_channel, receive_channel) = mpsc::unbounded_channel::<QueueOperation>();
            send_channels.insert(dest_domain.id(), send_channel);
            let serial_submitter = SerialSubmitter::new(
                dest_domain.clone(),
                receive_channel,
                &sender,
                SerialSubmitterMetrics::new(&self.core.metrics, dest_domain),
                // Default to submitting one message at a time if there is no batch config
                self.core.settings.chains[dest_domain.name()]
                    .connection
                    .operation_batch_config()
                    .map(|c| c.max_batch_size)
                    .unwrap_or(1),
                task_monitor.clone(),
            );
            prep_queues.insert(dest_domain.id(), serial_submitter.prepare_queue().await);

            tasks.push(self.run_destination_submitter(
                dest_domain,
                serial_submitter,
                task_monitor.clone(),
            ));

            let metrics_updater = MetricsUpdater::new(
                dest_conf,
                self.core_metrics.clone(),
                self.agent_metrics.clone(),
                self.chain_metrics.clone(),
                Self::AGENT_NAME.to_string(),
            )
            .await
            .unwrap_or_else(|_| {
                panic!("Error creating metrics updater for destination {dest_domain}")
            });
            tasks.push(metrics_updater.spawn());
        }

        for origin in &self.origin_chains {
            self.chain_metrics.set_critical_error(origin.name(), false);
            let maybe_broadcaster = self
                .message_syncs
                .get(origin)
                .and_then(|sync| sync.get_broadcaster());
            tasks.push(self.run_message_sync(origin, task_monitor.clone()).await);
            tasks.push(
                self.run_interchain_gas_payment_sync(
                    origin,
                    BroadcastMpscSender::map_get_receiver(maybe_broadcaster.as_ref()).await,
                    task_monitor.clone(),
                )
                .await,
            );
            tasks.push(
                self.run_merkle_tree_hook_syncs(
                    origin,
                    BroadcastMpscSender::map_get_receiver(maybe_broadcaster.as_ref()).await,
                    task_monitor.clone(),
                )
                .await,
            );
        }
        // run server
        let custom_routes = relayer_server::Server::new(self.destination_chains.len())
            .with_op_retry(sender.clone())
            .with_message_queue(prep_queues)
            .routes();

        let server = self
            .core
            .settings
            .server(self.core_metrics.clone())
            .expect("Failed to create server");
        let server_task = server
            .run_with_custom_routes(custom_routes)
            .instrument(info_span!("Relayer server"));
        tasks.push(server_task);

        // each message process attempts to send messages from a chain
        for origin in &self.origin_chains {
            tasks.push(self.run_message_processor(
                origin,
                send_channels.clone(),
                task_monitor.clone(),
            ));
            tasks.push(self.run_merkle_tree_processor(origin, task_monitor.clone()));
        }

        if let Err(err) = try_join_all(tasks).await {
            tracing::error!(
                error=?err,
                "Relayer task panicked"
            );
        }
    }
}

impl Relayer {
    fn record_critical_error(
        &self,
        origin: &HyperlaneDomain,
        err: ChainCommunicationError,
        message: &str,
    ) {
        error!(?err, origin=?origin, "{message}");
        self.chain_metrics.set_critical_error(origin.name(), true);
    }

    async fn instantiate_cursor_with_retries<T: 'static>(
        contract_sync: Arc<dyn ContractSyncer<T>>,
        index_settings: IndexSettings,
    ) -> Result<Box<dyn ContractSyncCursor<T>>, ChainCommunicationError> {
        call_and_retry_n_times(
            || {
                let contract_sync = contract_sync.clone();
                let index_settings = index_settings.clone();
                Box::pin(async move {
                    let cursor = contract_sync.cursor(index_settings).await?;
                    Ok(cursor)
                })
            },
            CURSOR_INSTANTIATION_ATTEMPTS,
        )
        .await
    }

    async fn run_message_sync(
        &self,
        origin: &HyperlaneDomain,
        task_monitor: TaskMonitor,
    ) -> Instrumented<JoinHandle<()>> {
        let index_settings = self.as_ref().settings.chains[origin.name()].index_settings();
        let contract_sync = self.message_syncs.get(origin).unwrap().clone();
        let cursor_instantiation_result =
            Self::instantiate_cursor_with_retries(contract_sync.clone(), index_settings.clone())
                .await;
        let cursor = match cursor_instantiation_result {
            Ok(cursor) => cursor,
            Err(err) => {
                self.record_critical_error(origin, err, CURSOR_BUILDING_ERROR);
                return tokio::spawn(async {}).instrument(info_span!("MessageSync"));
            }
        };
        let origin_name = origin.name().to_string();
        tokio::spawn(TaskMonitor::instrument(&task_monitor, async move {
            let label = "dispatched_messages";
            contract_sync.clone().sync(label, cursor.into()).await;
            info!(chain = origin_name, label, "contract sync task exit");
        }))
        .instrument(info_span!("MessageSync"))
    }

    async fn run_interchain_gas_payment_sync(
        &self,
        origin: &HyperlaneDomain,
        tx_id_receiver: Option<MpscReceiver<H512>>,
        task_monitor: TaskMonitor,
    ) -> Instrumented<JoinHandle<()>> {
        let index_settings = self.as_ref().settings.chains[origin.name()].index_settings();
        let contract_sync = self
            .interchain_gas_payment_syncs
            .get(origin)
            .unwrap()
            .clone();
        let cursor_instantiation_result =
            Self::instantiate_cursor_with_retries(contract_sync.clone(), index_settings.clone())
                .await;
        let cursor = match cursor_instantiation_result {
            Ok(cursor) => cursor,
            Err(err) => {
                self.record_critical_error(origin, err, CURSOR_BUILDING_ERROR);
                return tokio::spawn(async {}).instrument(info_span!("IgpSync"));
            }
        };
        let origin_name = origin.name().to_string();
        tokio::spawn(TaskMonitor::instrument(&task_monitor, async move {
            let label = "gas_payments";
            contract_sync
                .clone()
                .sync(label, SyncOptions::new(Some(cursor), tx_id_receiver))
                .await;
            info!(chain = origin_name, label, "contract sync task exit");
        }))
        .instrument(info_span!("IgpSync"))
    }

    async fn run_merkle_tree_hook_syncs(
        &self,
        origin: &HyperlaneDomain,
        tx_id_receiver: Option<MpscReceiver<H512>>,
        task_monitor: TaskMonitor,
    ) -> Instrumented<JoinHandle<()>> {
        let index_settings = self.as_ref().settings.chains[origin.name()].index.clone();
        let contract_sync = self.merkle_tree_hook_syncs.get(origin).unwrap().clone();
        let cursor_instantiation_result =
            Self::instantiate_cursor_with_retries(contract_sync.clone(), index_settings.clone())
                .await;
        let cursor = match cursor_instantiation_result {
            Ok(cursor) => cursor,
            Err(err) => {
                self.record_critical_error(origin, err, CURSOR_BUILDING_ERROR);
                return tokio::spawn(async {}).instrument(info_span!("MerkleTreeHookSync"));
            }
        };
        let origin_name = origin.name().to_string();
        tokio::spawn(TaskMonitor::instrument(&task_monitor, async move {
            let label = "merkle_tree_hook";
            contract_sync
                .clone()
                .sync(label, SyncOptions::new(Some(cursor), tx_id_receiver))
                .await;
            info!(chain = origin_name, label, "contract sync task exit");
        }))
        .instrument(info_span!("MerkleTreeHookSync"))
    }

    fn run_message_processor(
        &self,
        origin: &HyperlaneDomain,
        send_channels: HashMap<u32, UnboundedSender<QueueOperation>>,
        task_monitor: TaskMonitor,
    ) -> Instrumented<JoinHandle<()>> {
        let metrics = MessageProcessorMetrics::new(
            &self.core.metrics,
            origin,
            self.destination_chains.keys(),
        );
        let destination_ctxs: HashMap<_, _> = self
            .destination_chains
            .keys()
            .map(|destination| {
                (
                    destination.id(),
                    self.msg_ctxs[&ContextKey {
                        origin: origin.id(),
                        destination: destination.id(),
                    }]
                        .clone(),
                )
            })
            .collect();

        let message_processor = MessageProcessor::new(
            self.dbs.get(origin).unwrap().clone(),
            self.message_whitelist.clone(),
            self.message_blacklist.clone(),
            self.address_blacklist.clone(),
            metrics,
            send_channels,
            destination_ctxs,
            self.metric_app_contexts.clone(),
            self.max_retries,
        );

        let span = info_span!("MessageProcessor", origin=%message_processor.domain());
        let processor = Processor::new(Box::new(message_processor), task_monitor.clone());

        processor.spawn().instrument(span)
    }

    fn run_merkle_tree_processor(
        &self,
        origin: &HyperlaneDomain,
        task_monitor: TaskMonitor,
    ) -> Instrumented<JoinHandle<()>> {
        let metrics = MerkleTreeProcessorMetrics::new(&self.core.metrics, origin);
        let merkle_tree_processor = MerkleTreeProcessor::new(
            self.dbs.get(origin).unwrap().clone(),
            metrics,
            self.prover_syncs[origin].clone(),
        );

        let span = info_span!("MerkleTreeProcessor", origin=%merkle_tree_processor.domain());
        let processor = Processor::new(Box::new(merkle_tree_processor), task_monitor.clone());
        processor.spawn().instrument(span)
    }

    #[allow(clippy::too_many_arguments)]
    #[tracing::instrument(skip(self, serial_submitter))]
    fn run_destination_submitter(
        &self,
        destination: &HyperlaneDomain,
        serial_submitter: SerialSubmitter,
        task_monitor: TaskMonitor,
    ) -> Instrumented<JoinHandle<()>> {
        let span = info_span!("SerialSubmitter", destination=%destination);
        let destination = destination.clone();
        tokio::spawn(TaskMonitor::instrument(&task_monitor, async move {
            // Propagate task panics
            serial_submitter.spawn().await.unwrap_or_else(|err| {
                panic!(
                    "destination submitter panicked for destination {}: {:?}",
                    destination, err
                )
            });
        }))
        .instrument(span)
    }

    /// Helper function to build and return a hashmap of mailboxes.
    /// Any chains that fail to build mailbox will not be included
    /// in the hashmap. Errors will be logged and chain metrics
    /// will be updated for chains that fail to build mailbox.
    pub async fn build_mailboxes(
        settings: &RelayerSettings,
        core_metrics: &CoreMetrics,
        chain_metrics: &ChainMetrics,
    ) -> HashMap<HyperlaneDomain, Arc<dyn Mailbox>> {
        settings
            .build_mailboxes(settings.destination_chains.iter(), core_metrics)
            .await
            .into_iter()
            .filter_map(|(origin, mailbox_res)| match mailbox_res {
                Ok(mailbox) => Some((origin, mailbox)),
                Err(err) => {
                    error!(?err, origin=?origin, "Critical error when building mailbox");
                    chain_metrics.set_critical_error(origin.name(), true);
                    None
                }
            })
            .collect()
    }

    /// Helper function to build and return a hashmap of validator announces.
    /// Any chains that fail to build validator announce will not be included
    /// in the hashmap. Errors will be logged and chain metrics
    /// will be updated for chains that fail to build validator announce.
    pub async fn build_validator_announces(
        settings: &RelayerSettings,
        core_metrics: &CoreMetrics,
        chain_metrics: &ChainMetrics,
    ) -> HashMap<HyperlaneDomain, Arc<dyn ValidatorAnnounce>> {
        settings
            .build_validator_announces(settings.origin_chains.iter(), core_metrics)
            .await
            .into_iter()
            .filter_map(|(origin, mailbox_res)| match mailbox_res {
                Ok(mailbox) => Some((origin, mailbox)),
                Err(err) => {
                    error!(?err, origin=?origin, "Critical error when building validator announce");
                    chain_metrics.set_critical_error(origin.name(), true);
                    None
                }
            })
            .collect()
    }

    /// Helper function to build and return a hashmap of application operation verifiers.
    /// Any chains that fail to build application operation verifier will not be included
    /// in the hashmap. Errors will be logged and chain metrics
    /// will be updated for chains that fail to build application operation verifier.
    pub async fn build_application_operation_verifiers(
        settings: &RelayerSettings,
        core_metrics: &CoreMetrics,
        chain_metrics: &ChainMetrics,
    ) -> HashMap<HyperlaneDomain, Arc<dyn ApplicationOperationVerifier>> {
        settings
            .build_application_operation_verifiers(settings.origin_chains.iter(), core_metrics)
            .await
            .into_iter()
            .filter_map(|(origin, app_context_verifier_res)| match app_context_verifier_res {
                Ok(app_context_verifier) => Some((origin, app_context_verifier)),
                Err(err) => {
                    error!(?err, origin=?origin, "Critical error when building application operation verifier");
                    chain_metrics.set_critical_error(origin.name(), true);
                    None
                }
            })
            .collect()
    }
}

#[cfg(test)]
mod test {
    use std::{
        collections::{HashMap, HashSet},
        path::PathBuf,
    };

    use crate::settings::{matching_list::MatchingList, RelayerSettings};
    use ethers::utils::hex;
    use ethers_prometheus::middleware::PrometheusMiddlewareConf;
    use hyperlane_base::{
        settings::{
            ChainConf, ChainConnectionConf, CoreContractAddresses, IndexSettings, Settings,
            TracingConfig,
        },
        ChainMetrics, CoreMetrics, BLOCK_HEIGHT_HELP, BLOCK_HEIGHT_LABELS, CRITICAL_ERROR_HELP,
        CRITICAL_ERROR_LABELS,
    };
    use hyperlane_core::{
        config::OperationBatchConfig, HyperlaneDomain, IndexMode, KnownHyperlaneDomain,
        ReorgPeriod, H256,
    };
    use hyperlane_ethereum as h_eth;
    use prometheus::{opts, IntGaugeVec, Registry};
    use reqwest::Url;

    use super::Relayer;

    /// Builds a test RelayerSetting
    fn generate_test_relayer_settings() -> RelayerSettings {
        let chains = [(
            "arbitrum".to_string(),
            ChainConf {
                domain: HyperlaneDomain::Known(KnownHyperlaneDomain::Arbitrum),
                signer: None,
                reorg_period: ReorgPeriod::None,
                addresses: CoreContractAddresses {
                    mailbox: H256::from_slice(
                        hex::decode(
                            "000000000000000000000000598facE78a4302f11E3de0bee1894Da0b2Cb71F8",
                        )
                        .unwrap()
                        .as_slice(),
                    ),
                    interchain_gas_paymaster: H256::from_slice(
                        hex::decode(
                            "000000000000000000000000c756cFc1b7d0d4646589EDf10eD54b201237F5e8",
                        )
                        .unwrap()
                        .as_slice(),
                    ),
                    validator_announce: H256::from_slice(
                        hex::decode(
                            "0000000000000000000000001b33611fCc073aB0737011d5512EF673Bff74962",
                        )
                        .unwrap()
                        .as_slice(),
                    ),
                    merkle_tree_hook: H256::from_slice(
                        hex::decode(
                            "000000000000000000000000AD34A66Bf6dB18E858F6B686557075568c6E031C",
                        )
                        .unwrap()
                        .as_slice(),
                    ),
                },
                connection: ChainConnectionConf::Ethereum(h_eth::ConnectionConf {
                    rpc_connection: h_eth::RpcConnectionConf::Http {
                        url: Url::parse("https://sepolia-rollup.arbitrum.io/rpc").unwrap(),
                    },
                    transaction_overrides: h_eth::TransactionOverrides {
                        gas_price: None,
                        gas_limit: None,
                        max_fee_per_gas: None,
                        max_priority_fee_per_gas: None,
                    },
                    operation_batch: OperationBatchConfig {
                        batch_contract_address: None,
                        max_batch_size: 1,
                    },
                }),
                metrics_conf: PrometheusMiddlewareConf {
                    contracts: HashMap::new(),
                    chain: None,
                },
                index: IndexSettings {
                    from: 0,
                    chunk_size: 1,
                    mode: IndexMode::Block,
                },
            },
        )];

        RelayerSettings {
            base: Settings {
                chains: chains.into_iter().collect(),
                metrics_port: 5000,
                tracing: TracingConfig::default(),
            },
            db: PathBuf::new(),
            origin_chains: [
                HyperlaneDomain::Known(KnownHyperlaneDomain::Arbitrum),
                HyperlaneDomain::Known(KnownHyperlaneDomain::Ethereum),
                HyperlaneDomain::Known(KnownHyperlaneDomain::Optimism),
            ]
            .into_iter()
            .collect(),
            destination_chains: [
                HyperlaneDomain::Known(KnownHyperlaneDomain::Arbitrum),
                HyperlaneDomain::Known(KnownHyperlaneDomain::Ethereum),
                HyperlaneDomain::Known(KnownHyperlaneDomain::Optimism),
            ]
            .into_iter()
            .collect(),
            gas_payment_enforcement: Vec::new(),
            whitelist: MatchingList::default(),
            blacklist: MatchingList::default(),
            address_blacklist: Vec::new(),
            transaction_gas_limit: None,
            skip_transaction_gas_limit_for: HashSet::new(),
            allow_local_checkpoint_syncers: true,
            metric_app_contexts: Vec::new(),
            max_retries: 1,
        }
    }

    #[tokio::test]
    #[tracing_test::traced_test]
    async fn test_failed_build_mailboxes() {
        let settings = generate_test_relayer_settings();

        let registry = Registry::new();
        let core_metrics = CoreMetrics::new("relayer", 4000, registry).unwrap();
        let chain_metrics = ChainMetrics {
            block_height: IntGaugeVec::new(
                opts!("block_height", BLOCK_HEIGHT_HELP),
                BLOCK_HEIGHT_LABELS,
            )
            .unwrap(),
            gas_price: None,
            critical_error: IntGaugeVec::new(
                opts!("critical_error", CRITICAL_ERROR_HELP),
                CRITICAL_ERROR_LABELS,
            )
            .unwrap(),
        };

        let mailboxes = Relayer::build_mailboxes(&settings, &core_metrics, &chain_metrics).await;

        assert_eq!(mailboxes.len(), 1);
        assert!(mailboxes.contains_key(&HyperlaneDomain::Known(KnownHyperlaneDomain::Arbitrum)));

        // Arbitrum chain should not have any errors because it's ChainConf exists
        let metric = chain_metrics
            .critical_error
            .get_metric_with_label_values(&["arbitrum"])
            .unwrap();
        assert_eq!(metric.get(), 0);

        // Ethereum chain should error because it is missing ChainConf
        let metric = chain_metrics
            .critical_error
            .get_metric_with_label_values(&["ethereum"])
            .unwrap();
        assert_eq!(metric.get(), 1);

        // Optimism chain should error because it is missing ChainConf
        let metric = chain_metrics
            .critical_error
            .get_metric_with_label_values(&["optimism"])
            .unwrap();
        assert_eq!(metric.get(), 1);
    }

    #[tokio::test]
    #[tracing_test::traced_test]
    async fn test_failed_build_validator_announces() {
        let settings = generate_test_relayer_settings();

        let registry = Registry::new();
        let core_metrics = CoreMetrics::new("relayer", 4000, registry).unwrap();
        let chain_metrics = ChainMetrics {
            block_height: IntGaugeVec::new(
                opts!("block_height", BLOCK_HEIGHT_HELP),
                BLOCK_HEIGHT_LABELS,
            )
            .unwrap(),
            gas_price: None,
            critical_error: IntGaugeVec::new(
                opts!("critical_error", CRITICAL_ERROR_HELP),
                CRITICAL_ERROR_LABELS,
            )
            .unwrap(),
        };

        let mailboxes =
            Relayer::build_validator_announces(&settings, &core_metrics, &chain_metrics).await;

        assert_eq!(mailboxes.len(), 1);
        assert!(mailboxes.contains_key(&HyperlaneDomain::Known(KnownHyperlaneDomain::Arbitrum)));

        // Arbitrum chain should not have any errors because it's ChainConf exists
        let metric = chain_metrics
            .critical_error
            .get_metric_with_label_values(&["arbitrum"])
            .unwrap();
        assert_eq!(metric.get(), 0);

        // Ethereum chain should error because it is missing ChainConf
        let metric = chain_metrics
            .critical_error
            .get_metric_with_label_values(&["ethereum"])
            .unwrap();
        assert_eq!(metric.get(), 1);

        // Optimism chain should error because it is missing ChainConf
        let metric = chain_metrics
            .critical_error
            .get_metric_with_label_values(&["optimism"])
            .unwrap();
        assert_eq!(metric.get(), 1);
    }
}<|MERGE_RESOLUTION|>--- conflicted
+++ resolved
@@ -138,14 +138,11 @@
             .map(|origin| (origin.clone(), HyperlaneRocksDB::new(origin, db.clone())))
             .collect::<HashMap<_, _>>();
 
-<<<<<<< HEAD
         settings.check_fuel_reorg();
-=======
         let application_operation_verifiers =
             Self::build_application_operation_verifiers(&settings, &core_metrics, &chain_metrics)
                 .await;
 
->>>>>>> bd0b8861
         let mailboxes = Self::build_mailboxes(&settings, &core_metrics, &chain_metrics).await;
 
         let validator_announces =
