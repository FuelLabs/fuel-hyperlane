#![allow(dead_code)] // TODO: `rustc` 1.80.1 clippy issue

use std::collections::BTreeMap;
use std::path::{Path, PathBuf};
use std::thread::sleep;
use std::time::{Duration, Instant};
use std::{env, fs};

use cosmwasm_schema::cw_serde;
use hyperlane_cosmos::RawCosmosAmount;
use hyperlane_cosmwasm_interface::types::bech32_decode;
use macro_rules_attribute::apply;
use tempfile::tempdir;

mod cli;
mod crypto;
mod deploy;
mod link;
mod rpc;
mod source;
mod types;
mod utils;

use rpc::*;
pub use types::*;
use utils::*;

use crate::cosmos::link::link_networks;
use crate::invariants::base_termination_invariants_met;
use crate::logging::log;
use crate::metrics::agent_balance_sum;
use crate::program::Program;
<<<<<<< HEAD
use crate::types::{AgentConfig, AgentConfigOut, HyperlaneStack};
use crate::utils::{as_task, concat_path, stop_child, AgentHandles, TaskHandle};
use crate::AGENT_BIN_PATH;
pub use cli::OsmosisCLI;
use cli::OsmosisEndpoint;
=======
use crate::utils::{
    as_task, concat_path, get_workspace_path, stop_child, AgentHandles, TaskHandle,
};
use crate::{fetch_metric, AGENT_BIN_PATH};
use cli::{OsmosisCLI, OsmosisEndpoint};
>>>>>>> bd0b8861

use self::deploy::deploy_cw_hyperlane;
use self::source::{CLISource, CodeSource};

const OSMOSIS_CLI_GIT: &str = "https://github.com/osmosis-labs/osmosis";
const OSMOSIS_CLI_VERSION: &str = "20.5.0";

const KEY_HPL_VALIDATOR: (&str,&str) = ("hpl-validator", "guard evolve region sentence danger sort despair eye deputy brave trim actor left recipe debate document upgrade sustain bus cage afford half demand pigeon");
const KEY_HPL_RELAYER: (&str,&str) = ("hpl-relayer", "moral item damp melt gloom vendor notice head assume balance doctor retire fashion trim find biology saddle undo switch fault cattle toast drip empty");

const KEY_VALIDATOR: (&str,&str) = ("validator", "legend auto stand worry powder idle recall there wet ancient universe badge ability blame hidden body steak april boost thrive room piece city type");
const KEY_ACCOUNTS1: (&str,&str) = ("account1", "stomach employ hidden risk fork parent dream noodle inside banner stable private grain nothing absent brave metal math hybrid amused move affair move muffin");
const KEY_ACCOUNTS2: (&str,&str) = ("account2", "say merry worry steak hedgehog sing spike fold empower pluck feel grass omit finish biology traffic dog sea ozone hint region service one gown");
const KEY_ACCOUNTS3: (&str,&str) = ("account3", "maple often cargo polar eager jaguar eight inflict once nest nice swamp weasel address swift physical valid culture cheese trumpet find dinosaur curve tray");

fn default_keys<'a>() -> [(&'a str, &'a str); 6] {
    [
        KEY_HPL_VALIDATOR,
        KEY_HPL_RELAYER,
        KEY_VALIDATOR,
        KEY_ACCOUNTS1,
        KEY_ACCOUNTS2,
        KEY_ACCOUNTS3,
    ]
}

const CW_HYPERLANE_GIT: &str = "https://github.com/hyperlane-xyz/cosmwasm";
const CW_HYPERLANE_VERSION: &str = "v0.0.6";

fn make_target() -> String {
    let os = if cfg!(target_os = "linux") {
        "linux"
    } else if cfg!(target_os = "macos") {
        "darwin"
    } else {
        panic!("Current os is not supported by Osmosis")
    };

    let arch = if cfg!(target_arch = "aarch64") {
        "arm64"
    } else {
        "amd64"
    };

    format!("{}-{}", os, arch)
}

#[cw_serde]
pub struct MockDispatch {
    pub dispatch: MockDispatchInner,
}

#[cw_serde]
pub struct MockDispatchInner {
    pub dest_domain: u32,
    pub recipient_addr: String,
    pub msg_body: String,
    pub hook: Option<String>,
    pub metadata: String,
}

pub fn install_codes(dir: Option<PathBuf>, local: bool) -> BTreeMap<String, PathBuf> {
    let dir_path = match dir {
        Some(path) => path,
        None => tempdir().unwrap().into_path(),
    };

    if !local {
        let dir_path_str = dir_path.to_str().unwrap();

        let release_comp = "wasm_codes.zip";

        log!(
            "Downloading {} @ {}",
            CW_HYPERLANE_GIT,
            CW_HYPERLANE_VERSION
        );
        let uri =
            format!("{CW_HYPERLANE_GIT}/releases/download/{CW_HYPERLANE_VERSION}/{release_comp}");
        download(release_comp, &uri, dir_path_str);

        log!("Uncompressing {} release", CW_HYPERLANE_GIT);
        unzip(release_comp, dir_path_str);
    }

    log!("Installing {} in Path: {:?}", CW_HYPERLANE_GIT, dir_path);

    // make contract_name => path map
    fs::read_dir(dir_path)
        .unwrap()
        .map(|v| {
            let entry = v.unwrap();
            (entry.file_name().into_string().unwrap(), entry.path())
        })
        .filter(|(filename, _)| filename.ends_with(".wasm"))
        .map(|v| (v.0.replace(".wasm", ""), v.1))
        .collect()
}

#[allow(dead_code)]
pub fn install_cosmos(
    cli_dir: Option<PathBuf>,
    cli_src: Option<CLISource>,
    codes_dir: Option<PathBuf>,
    _codes_src: Option<CodeSource>,
) -> (PathBuf, BTreeMap<String, PathBuf>) {
    let osmosisd = cli_src
        .unwrap_or(CLISource::Remote {
            url: OSMOSIS_CLI_GIT.to_string(),
            version: OSMOSIS_CLI_VERSION.to_string(),
        })
        .install(cli_dir);
    let codes = install_codes(codes_dir, false);

    (osmosisd, codes)
}

#[derive(Clone)]
pub struct CosmosConfig {
    pub cli_path: PathBuf,
    pub home_path: Option<PathBuf>,

    pub codes: BTreeMap<String, PathBuf>,

    pub node_addr_base: String,
    pub node_port_base: u32,

    pub moniker: String,
    pub chain_id: String,
}

pub struct CosmosResp {
    pub node: AgentHandles,
    pub endpoint: OsmosisEndpoint,
    pub codes: Codes,
    pub home_path: PathBuf,
}

impl CosmosResp {
    pub fn cli(&self, bin: &Path) -> OsmosisCLI {
        OsmosisCLI::new(bin.to_path_buf(), self.home_path.to_str().unwrap())
    }
}

pub struct CosmosNetwork {
    pub launch_resp: CosmosResp,
    pub deployments: Deployments,
    pub chain_id: String,
    pub metrics_port: u32,
    pub domain: u32,
}

impl Drop for CosmosNetwork {
    fn drop(&mut self) {
        stop_child(&mut self.launch_resp.node.1);
    }
}

impl From<(CosmosResp, Deployments, String, u32, u32)> for CosmosNetwork {
    fn from(v: (CosmosResp, Deployments, String, u32, u32)) -> Self {
        Self {
            launch_resp: v.0,
            deployments: v.1,
            chain_id: v.2,
            metrics_port: v.3,
            domain: v.4,
        }
    }
}

#[apply(as_task)]
fn launch_cosmos_node(config: CosmosConfig) -> CosmosResp {
    let home_path = match config.home_path {
        Some(v) => v,
        None => tempdir().unwrap().into_path(),
    };
    let cli = OsmosisCLI::new(config.cli_path, home_path.to_str().unwrap());

    cli.init(&config.moniker, &config.chain_id);

    let (node, endpoint) = cli.start(config.node_addr_base, config.node_port_base);
    let codes = cli.store_codes(&endpoint, "validator", config.codes);

    CosmosResp {
        node,
        endpoint,
        codes,
        home_path,
    }
}

#[apply(as_task)]
fn launch_cosmos_validator(
    agent_config: AgentConfig,
    agent_config_path: PathBuf,
    debug: bool,
) -> AgentHandles {
    let validator_bin = concat_path(format!("../../{AGENT_BIN_PATH}"), "validator");
    let validator_base = tempdir().expect("Failed to create a temp dir").into_path();
    let validator_base_db = concat_path(&validator_base, "db");

    fs::create_dir_all(&validator_base_db).unwrap();
    println!("Validator DB: {:?}", validator_base_db);

    let checkpoint_path = concat_path(&validator_base, "checkpoint");
    let signature_path = concat_path(&validator_base, "signature");

    let validator = Program::default()
        .bin(validator_bin)
        .working_dir("../../")
        .env("CONFIG_FILES", agent_config_path.to_str().unwrap())
        .env(
            "MY_VALIDATOR_SIGNATURE_DIRECTORY",
            signature_path.to_str().unwrap(),
        )
        .env("RUST_BACKTRACE", "1")
        .hyp_env("CHECKPOINTSYNCER_PATH", checkpoint_path.to_str().unwrap())
        .hyp_env("CHECKPOINTSYNCER_TYPE", "localStorage")
        .hyp_env("ORIGINCHAINNAME", agent_config.name)
        .hyp_env("DB", validator_base_db.to_str().unwrap())
        .hyp_env("METRICSPORT", agent_config.metrics_port.to_string())
        .hyp_env("VALIDATOR_SIGNER_TYPE", agent_config.signer.typ)
        .hyp_env("VALIDATOR_KEY", agent_config.signer.key.clone())
        .hyp_env("VALIDATOR_PREFIX", "osmo")
        .hyp_env("SIGNER_SIGNER_TYPE", "hexKey")
        .hyp_env("SIGNER_KEY", agent_config.signer.key)
        .hyp_env("TRACING_LEVEL", if debug { "debug" } else { "info" })
        .spawn("VAL", None);

    validator
}

#[apply(as_task)]
fn launch_cosmos_relayer(
    agent_config_path: String,
    relay_chains: Vec<String>,
    metrics: u32,
    debug: bool,
) -> AgentHandles {
    let relayer_bin = concat_path(format!("../../{AGENT_BIN_PATH}"), "relayer");
    let relayer_base = tempdir().unwrap();

    let relayer = Program::default()
        .bin(relayer_bin)
        .working_dir("../../")
        .env("CONFIG_FILES", agent_config_path)
        .env("RUST_BACKTRACE", "1")
        .hyp_env("RELAYCHAINS", relay_chains.join(","))
        .hyp_env("DB", relayer_base.as_ref().to_str().unwrap())
        .hyp_env("ALLOWLOCALCHECKPOINTSYNCERS", "true")
        .hyp_env("CHAINS_COSMOSTEST99990_MAXBATCHSIZE", "5")
        .hyp_env("CHAINS_COSMOSTEST99991_MAXBATCHSIZE", "5")
        .hyp_env("TRACING_LEVEL", if debug { "debug" } else { "info" })
        .hyp_env("GASPAYMENTENFORCEMENT", "[{\"type\": \"none\"}]")
        .hyp_env("METRICSPORT", metrics.to_string())
        .spawn("RLY", None);

    relayer
}

#[apply(as_task)]
#[allow(clippy::let_and_return)] // TODO: `rustc` 1.80.1 clippy issue
fn launch_cosmos_scraper(
    agent_config_path: String,
    chains: Vec<String>,
    metrics: u32,
    debug: bool,
) -> AgentHandles {
    let bin = concat_path(format!("../../{AGENT_BIN_PATH}"), "scraper");

    let scraper = Program::default()
        .bin(bin)
        .working_dir("../../")
        .env("CONFIG_FILES", agent_config_path)
        .env("RUST_BACKTRACE", "1")
        .hyp_env("CHAINSTOSCRAPE", chains.join(","))
        .hyp_env(
            "DB",
            "postgresql://postgres:47221c18c610@localhost:5432/postgres",
        )
        .hyp_env("TRACING_LEVEL", if debug { "debug" } else { "info" })
        .hyp_env("METRICSPORT", metrics.to_string())
        .spawn("SCR", None);

    scraper
}

const ENV_CLI_PATH_KEY: &str = "E2E_OSMOSIS_CLI_PATH";
const ENV_CW_HYPERLANE_PATH_KEY: &str = "E2E_CW_HYPERLANE_PATH";

#[allow(dead_code)]
fn run_locally() {
    const TIMEOUT_SECS: u64 = 60 * 10;
    let debug = false;

    let workspace_path = get_workspace_path();

    log!("Building rust...");
    Program::new("cargo")
        .cmd("build")
        .working_dir(&workspace_path)
        .arg("features", "test-utils")
        .arg("bin", "relayer")
        .arg("bin", "validator")
        .arg("bin", "scraper")
        .arg("bin", "init-db")
        .filter_logs(|l| !l.contains("workspace-inheritance"))
        .run()
        .join();

    let cli_src = Some(
        env::var(ENV_CLI_PATH_KEY)
            .as_ref()
            .map(|v| CLISource::local(v))
            .unwrap_or_default(),
    );

    let code_src = Some(
        env::var(ENV_CW_HYPERLANE_PATH_KEY)
            .as_ref()
            .map(|v| CodeSource::local(v))
            .unwrap_or_default(),
    );

    let (osmosisd, codes) = install_cosmos(None, cli_src, None, code_src);
    let addr_base = "tcp://0.0.0.0";
    let default_config = CosmosConfig {
        cli_path: osmosisd.clone(),
        home_path: None,

        codes,

        node_addr_base: addr_base.to_string(),
        node_port_base: 26657,

        moniker: "localnet".to_string(),
        chain_id: "local-node".to_string(),
    };

    let port_start = 26600u32;
    let metrics_port_start = 9090u32;
    let domain_start = 99990u32;
    let node_count = 2;

    let nodes = (0..node_count)
        .map(|i| {
            (
                launch_cosmos_node(CosmosConfig {
                    node_port_base: port_start + (i * 10),
                    chain_id: format!("cosmos-test-{}", i + domain_start),
                    ..default_config.clone()
                }),
                format!("cosmos-test-{}", i + domain_start),
                metrics_port_start + i,
                domain_start + i,
            )
        })
        .collect::<Vec<_>>();

    let deployer = "validator";
    let linker = "validator";
    let validator = "hpl-validator";
    let _relayer = "hpl-relayer";

    let nodes = nodes
        .into_iter()
        .map(|v| (v.0.join(), v.1, v.2, v.3))
        .map(|(launch_resp, chain_id, metrics_port, domain)| {
            let deployments = deploy_cw_hyperlane(
                launch_resp.cli(&osmosisd),
                launch_resp.endpoint.clone(),
                deployer.to_string(),
                launch_resp.codes.clone(),
                domain,
            );

            (launch_resp, deployments, chain_id, metrics_port, domain)
        })
        .collect::<Vec<_>>();

    // nodes with base deployments
    let nodes = nodes
        .into_iter()
        .map(|v| (v.0, v.1.join(), v.2, v.3, v.4))
        .map(|v| v.into())
        .collect::<Vec<CosmosNetwork>>();

    for (i, node) in nodes.iter().enumerate() {
        let targets = &nodes[(i + 1)..];

        if !targets.is_empty() {
            println!(
                "LINKING NODES: {} -> {:?}",
                node.domain,
                targets.iter().map(|v| v.domain).collect::<Vec<_>>()
            );
        }

        for target in targets {
            link_networks(&osmosisd, linker, validator, node, target);
        }
    }

    // for debug
    println!(
        "{}",
        serde_json::to_string(
            &nodes
                .iter()
                .map(|v| (v.domain, v.deployments.clone()))
                .collect::<BTreeMap<_, _>>()
        )
        .unwrap()
    );

    // count all the dispatched messages
    let mut dispatched_messages = 0;

    // dispatch the first batch of messages (before agents start)
    dispatched_messages += dispatch(&osmosisd, linker, &nodes);

    let config_dir = tempdir().unwrap();

    // export agent config
    let agent_config_out = AgentConfigOut {
        chains: nodes
            .iter()
            .map(|v| {
                (
                    format!("cosmostest{}", v.domain),
                    AgentConfig::cosmos(osmosisd.clone(), validator, v),
                )
            })
            .collect::<BTreeMap<String, AgentConfig>>(),
    };

    let agent_config_path = concat_path(&config_dir, "config.json");
    fs::write(
        &agent_config_path,
        serde_json::to_string_pretty(&agent_config_out).unwrap(),
    )
    .unwrap();

    log!("Running postgres db...");
    let postgres = Program::new("docker")
        .cmd("run")
        .flag("rm")
        .arg("name", "scraper-testnet-postgres")
        .arg("env", "POSTGRES_PASSWORD=47221c18c610")
        .arg("publish", "5432:5432")
        .cmd("postgres:14")
        .spawn("SQL", None);

    sleep(Duration::from_secs(15));

    log!("Init postgres db...");
    Program::new(concat_path(format!("../../{AGENT_BIN_PATH}"), "init-db"))
        .run()
        .join();

    let hpl_val = agent_config_out
        .chains
        .clone()
        .into_values()
        .map(|agent_config| launch_cosmos_validator(agent_config, agent_config_path.clone(), debug))
        .collect::<Vec<_>>();

    let chains = agent_config_out.chains.into_keys().collect::<Vec<_>>();
    let path = agent_config_path.to_str().unwrap();

    let hpl_rly_metrics_port = metrics_port_start + node_count + 1u32;
    let hpl_rly =
        launch_cosmos_relayer(path.to_owned(), chains.clone(), hpl_rly_metrics_port, debug);

    let hpl_scr_metrics_port = hpl_rly_metrics_port + 1u32;
    let hpl_scr =
        launch_cosmos_scraper(path.to_owned(), chains.clone(), hpl_scr_metrics_port, debug);

    // give things a chance to fully start.
    sleep(Duration::from_secs(10));

    let starting_relayer_balance: f64 =
        agent_balance_sum(hpl_rly_metrics_port).expect("Failed to get relayer agent balance");

    // dispatch the second batch of messages (after agents start)
    dispatched_messages += dispatch(&osmosisd, linker, &nodes);

    let _stack = HyperlaneStack {
        validators: hpl_val.into_iter().map(|v| v.join()).collect(),
        relayer: hpl_rly.join(),
        scraper: hpl_scr.join(),
        postgres,
    };

    // Mostly copy-pasta from `rust/main/utils/run-locally/src/main.rs`
    // TODO: refactor to share code
    let loop_start = Instant::now();
    let mut failure_occurred = false;
    loop {
        // look for the end condition.
        if base_termination_invariants_met(
            hpl_rly_metrics_port,
            hpl_scr_metrics_port,
            dispatched_messages,
            starting_relayer_balance,
        )
        .unwrap_or(false)
        {
            // end condition reached successfully
            break;
        } else if (Instant::now() - loop_start).as_secs() > TIMEOUT_SECS {
            // we ran out of time
            log!("timeout reached before message submission was confirmed");
            failure_occurred = true;
            break;
        }

        sleep(Duration::from_secs(5));
    }

    if failure_occurred {
        panic!("E2E tests failed");
    } else {
        log!("E2E tests passed");
    }
}

fn dispatch(osmosisd: &Path, linker: &str, nodes: &[CosmosNetwork]) -> u32 {
    let mut dispatched_messages = 0;
    for node in nodes.iter() {
        let targets = nodes
            .iter()
            .filter(|v| v.domain != node.domain)
            .collect::<Vec<_>>();

        if !targets.is_empty() {
            println!(
                "DISPATCHING MAILBOX: {} -> {:?}",
                node.domain,
                targets.iter().map(|v| v.domain).collect::<Vec<_>>()
            );
        }

        for target in targets {
            dispatched_messages += 1;
            let cli = OsmosisCLI::new(
                osmosisd.to_path_buf(),
                node.launch_resp.home_path.to_str().unwrap(),
            );

            let msg_body: &[u8; 5] = b"hello";

            cli.wasm_execute(
                &node.launch_resp.endpoint,
                linker,
                &node.deployments.mailbox,
                MockDispatch {
                    dispatch: MockDispatchInner {
                        dest_domain: target.domain,
                        recipient_addr: hex::encode(
                            bech32_decode(&target.deployments.mock_receiver).unwrap(),
                        ),
                        msg_body: hex::encode(msg_body),
                        hook: None,
                        metadata: "".to_string(),
                    },
                },
                vec![RawCosmosAmount {
                    denom: "uosmo".to_string(),
                    amount: 25_000_000.to_string(),
                }],
            );
        }
    }

    dispatched_messages
}

<<<<<<< HEAD
=======
fn termination_invariants_met(
    relayer_metrics_port: u32,
    scraper_metrics_port: u32,
    messages_expected: u32,
    starting_relayer_balance: f64,
) -> eyre::Result<bool> {
    let expected_gas_payments = messages_expected;
    let gas_payments_event_count = fetch_metric(
        &relayer_metrics_port.to_string(),
        "hyperlane_contract_sync_stored_events",
        &hashmap! {"data_type" => "gas_payment"},
    )?
    .iter()
    .sum::<u32>();
    if gas_payments_event_count != expected_gas_payments {
        log!(
            "Relayer has indexed {} gas payments, expected {}",
            gas_payments_event_count,
            expected_gas_payments
        );
        return Ok(false);
    }

    let msg_processed_count = fetch_metric(
        &relayer_metrics_port.to_string(),
        "hyperlane_operations_processed_count",
        &hashmap! {"phase" => "confirmed"},
    )?
    .iter()
    .sum::<u32>();
    if msg_processed_count != messages_expected {
        log!(
            "Relayer confirmed {} submitted messages, expected {}",
            msg_processed_count,
            messages_expected
        );
        return Ok(false);
    }

    let ending_relayer_balance: f64 =
        agent_balance_sum(relayer_metrics_port).expect("Failed to get relayer agent balance");

    // Make sure the balance was correctly updated in the metrics.
    // Ideally, make sure that the difference is >= gas_per_tx * gas_cost, set here:
    // https://github.com/hyperlane-xyz/hyperlane-monorepo/blob/c2288eb31734ba1f2f997e2c6ecb30176427bc2c/rust/utils/run-locally/src/cosmos/cli.rs#L55
    // What's stopping this is that the format returned by the `uosmo` balance query is a surprisingly low number (0.000003999999995184)
    // but then maybe the gas_per_tx is just very low - how can we check that? (maybe by simulating said tx)
    if starting_relayer_balance <= ending_relayer_balance {
        log!(
            "Expected starting relayer balance to be greater than ending relayer balance, but got {} <= {}",
            starting_relayer_balance,
            ending_relayer_balance
        );
        return Ok(false);
    }

    let dispatched_messages_scraped = fetch_metric(
        &scraper_metrics_port.to_string(),
        "hyperlane_contract_sync_stored_events",
        &hashmap! {"data_type" => "message_dispatch"},
    )?
    .iter()
    .sum::<u32>();
    if dispatched_messages_scraped != messages_expected {
        log!(
            "Scraper has scraped {} dispatched messages, expected {}",
            dispatched_messages_scraped,
            messages_expected
        );
        return Ok(false);
    }

    let gas_payments_scraped = fetch_metric(
        &scraper_metrics_port.to_string(),
        "hyperlane_contract_sync_stored_events",
        &hashmap! {"data_type" => "gas_payment"},
    )?
    .iter()
    .sum::<u32>();
    if gas_payments_scraped != expected_gas_payments {
        log!(
            "Scraper has scraped {} gas payments, expected {}",
            gas_payments_scraped,
            expected_gas_payments
        );
        return Ok(false);
    }

    let delivered_messages_scraped = fetch_metric(
        &scraper_metrics_port.to_string(),
        "hyperlane_contract_sync_stored_events",
        &hashmap! {"data_type" => "message_delivery"},
    )?
    .iter()
    .sum::<u32>();
    if delivered_messages_scraped != messages_expected {
        log!(
            "Scraper has scraped {} delivered messages, expected {}",
            delivered_messages_scraped,
            messages_expected
        );
        return Ok(false);
    }

    log!("Termination invariants have been meet");
    Ok(true)
}

>>>>>>> bd0b8861
#[cfg(feature = "cosmos")]
mod test {

    #[test]
    fn test_run() {
        use crate::cosmos::run_locally;

        run_locally()
    }
}<|MERGE_RESOLUTION|>--- conflicted
+++ resolved
@@ -30,19 +30,13 @@
 use crate::logging::log;
 use crate::metrics::agent_balance_sum;
 use crate::program::Program;
-<<<<<<< HEAD
 use crate::types::{AgentConfig, AgentConfigOut, HyperlaneStack};
-use crate::utils::{as_task, concat_path, stop_child, AgentHandles, TaskHandle};
+use crate::utils::{
+    as_task, concat_path, get_workspace_path, stop_child, AgentHandles, TaskHandle,
+};
 use crate::AGENT_BIN_PATH;
 pub use cli::OsmosisCLI;
 use cli::OsmosisEndpoint;
-=======
-use crate::utils::{
-    as_task, concat_path, get_workspace_path, stop_child, AgentHandles, TaskHandle,
-};
-use crate::{fetch_metric, AGENT_BIN_PATH};
-use cli::{OsmosisCLI, OsmosisEndpoint};
->>>>>>> bd0b8861
 
 use self::deploy::deploy_cw_hyperlane;
 use self::source::{CLISource, CodeSource};
@@ -621,117 +615,6 @@
     dispatched_messages
 }
 
-<<<<<<< HEAD
-=======
-fn termination_invariants_met(
-    relayer_metrics_port: u32,
-    scraper_metrics_port: u32,
-    messages_expected: u32,
-    starting_relayer_balance: f64,
-) -> eyre::Result<bool> {
-    let expected_gas_payments = messages_expected;
-    let gas_payments_event_count = fetch_metric(
-        &relayer_metrics_port.to_string(),
-        "hyperlane_contract_sync_stored_events",
-        &hashmap! {"data_type" => "gas_payment"},
-    )?
-    .iter()
-    .sum::<u32>();
-    if gas_payments_event_count != expected_gas_payments {
-        log!(
-            "Relayer has indexed {} gas payments, expected {}",
-            gas_payments_event_count,
-            expected_gas_payments
-        );
-        return Ok(false);
-    }
-
-    let msg_processed_count = fetch_metric(
-        &relayer_metrics_port.to_string(),
-        "hyperlane_operations_processed_count",
-        &hashmap! {"phase" => "confirmed"},
-    )?
-    .iter()
-    .sum::<u32>();
-    if msg_processed_count != messages_expected {
-        log!(
-            "Relayer confirmed {} submitted messages, expected {}",
-            msg_processed_count,
-            messages_expected
-        );
-        return Ok(false);
-    }
-
-    let ending_relayer_balance: f64 =
-        agent_balance_sum(relayer_metrics_port).expect("Failed to get relayer agent balance");
-
-    // Make sure the balance was correctly updated in the metrics.
-    // Ideally, make sure that the difference is >= gas_per_tx * gas_cost, set here:
-    // https://github.com/hyperlane-xyz/hyperlane-monorepo/blob/c2288eb31734ba1f2f997e2c6ecb30176427bc2c/rust/utils/run-locally/src/cosmos/cli.rs#L55
-    // What's stopping this is that the format returned by the `uosmo` balance query is a surprisingly low number (0.000003999999995184)
-    // but then maybe the gas_per_tx is just very low - how can we check that? (maybe by simulating said tx)
-    if starting_relayer_balance <= ending_relayer_balance {
-        log!(
-            "Expected starting relayer balance to be greater than ending relayer balance, but got {} <= {}",
-            starting_relayer_balance,
-            ending_relayer_balance
-        );
-        return Ok(false);
-    }
-
-    let dispatched_messages_scraped = fetch_metric(
-        &scraper_metrics_port.to_string(),
-        "hyperlane_contract_sync_stored_events",
-        &hashmap! {"data_type" => "message_dispatch"},
-    )?
-    .iter()
-    .sum::<u32>();
-    if dispatched_messages_scraped != messages_expected {
-        log!(
-            "Scraper has scraped {} dispatched messages, expected {}",
-            dispatched_messages_scraped,
-            messages_expected
-        );
-        return Ok(false);
-    }
-
-    let gas_payments_scraped = fetch_metric(
-        &scraper_metrics_port.to_string(),
-        "hyperlane_contract_sync_stored_events",
-        &hashmap! {"data_type" => "gas_payment"},
-    )?
-    .iter()
-    .sum::<u32>();
-    if gas_payments_scraped != expected_gas_payments {
-        log!(
-            "Scraper has scraped {} gas payments, expected {}",
-            gas_payments_scraped,
-            expected_gas_payments
-        );
-        return Ok(false);
-    }
-
-    let delivered_messages_scraped = fetch_metric(
-        &scraper_metrics_port.to_string(),
-        "hyperlane_contract_sync_stored_events",
-        &hashmap! {"data_type" => "message_delivery"},
-    )?
-    .iter()
-    .sum::<u32>();
-    if delivered_messages_scraped != messages_expected {
-        log!(
-            "Scraper has scraped {} delivered messages, expected {}",
-            delivered_messages_scraped,
-            messages_expected
-        );
-        return Ok(false);
-    }
-
-    log!("Termination invariants have been meet");
-    Ok(true)
-}
-
->>>>>>> bd0b8861
 #[cfg(feature = "cosmos")]
 mod test {
 
