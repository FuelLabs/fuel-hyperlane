--- conflicted
+++ resolved
@@ -49,18 +49,16 @@
 
 mod config;
 mod ethereum;
-mod fuel;
 mod invariants;
 mod logging;
 mod metrics;
 mod program;
-<<<<<<< HEAD
-mod solana;
+mod server;
 mod types;
-=======
-mod server;
->>>>>>> bd0b8861
 mod utils;
+
+#[cfg(feature = "fuel")]
+mod fuel;
 
 #[cfg(feature = "cosmos")]
 mod cosmos;
